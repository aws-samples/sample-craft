--- conflicted
+++ resolved
@@ -1,4 +1,5 @@
 import datetime
+import io
 import io
 import json
 import logging
@@ -6,12 +7,13 @@
 import re
 import subprocess
 import time
-<<<<<<< HEAD
 from concurrent.futures import ThreadPoolExecutor, as_completed
-=======
->>>>>>> 85bb0d3b
 from pathlib import Path
 
+import boto3
+import cv2
+import numpy as np
+from figure_llm import figureUnderstand
 import boto3
 import cv2
 import numpy as np
@@ -21,20 +23,19 @@
 from ocr import TextSystem
 from PIL import Image
 from table import TableSystem
+from ocr import TextSystem
+from PIL import Image
+from table import TableSystem
 from utils import check_and_read
 from xycut import recursive_xy_cut
 
 logging.basicConfig(level=logging.INFO)
 logger = logging.getLogger(__name__)
 
-<<<<<<< HEAD
-=======
-s3 = boto3.client("s3")
-
->>>>>>> 85bb0d3b
 
 class StructureSystem(object):
     def __init__(self):
+        self.mode = "structure"
         self.mode = "structure"
         self.recovery = True
         drop_score = 0
@@ -42,6 +43,12 @@
         self.layout_predictor = LayoutPredictor()
         self.text_system = TextSystem()
         self.table_system = TableSystem(
+            self.text_system.text_detector, self.text_system.text_recognizer
+        )
+
+    def __call__(
+        self, img, return_ocr_result_in_table=False, lang="ch", auto_dpi=False
+    ):
             self.text_system.text_detector, self.text_system.text_recognizer
         )
 
@@ -57,7 +64,17 @@
             "rec": 0,
             "kie": 0,
             "all": 0,
+            "image_orientation": 0,
+            "layout": 0,
+            "table": 0,
+            "table_match": 0,
+            "det": 0,
+            "rec": 0,
+            "kie": 0,
+            "all": 0,
         }
+        if lang == "zh":
+            lang = "ch"
         if lang == "zh":
             lang = "ch"
         start = time.time()
@@ -68,6 +85,7 @@
         if auto_dpi:
             final_s = 0
             height_limit = 18 if lang == "ch" else 15
+            height_limit = 18 if lang == "ch" else 15
             for scale_base in [1, 0.66, 0.33]:
                 img_cur_scale = cv2.resize(
                     img, (None, None), fx=scale_base, fy=scale_base
@@ -79,17 +97,35 @@
                     max(text_line[:, 1]) - min(text_line[:, 1])
                     for text_line in temp_result
                 ]
+                img_cur_scale = cv2.resize(
+                    img, (None, None), fx=scale_base, fy=scale_base
+                )
+                temp_result = self.text_system.text_detector[lang](
+                    img_cur_scale, scale=1
+                )
+                height_list = [
+                    max(text_line[:, 1]) - min(text_line[:, 1])
+                    for text_line in temp_result
+                ]
                 height_list.sort()
                 if len(height_list) == 0:
+                    min_text_line_h = 2 * height_limit
                     min_text_line_h = 2 * height_limit
                 else:
                     min_text_line_h = height_list[int(len(height_list) * 0.05)]
                 min_s = (height_limit / min_text_line_h) * scale_base
                 if min_s > final_s:
+                    min_text_line_h = height_list[int(len(height_list) * 0.05)]
+                min_s = (height_limit / min_text_line_h) * scale_base
+                if min_s > final_s:
                     final_s = min_s
+        time_dict["layout"] += elapse
         time_dict["layout"] += elapse
         res_list = []
         for region in layout_res:
+            res = ""
+            if region["bbox"] is not None:
+                x1, y1, x2, y2 = region["bbox"]
             res = ""
             if region["bbox"] is not None:
                 x1, y1, x2, y2 = region["bbox"]
@@ -100,7 +136,14 @@
                 x1, y1, x2, y2 = 0, 0, w, h
                 roi_img = img
             if region["label"] == "table":
+            if region["label"] == "table":
                 res, table_time_dict = self.table_system(
+                    roi_img, return_ocr_result_in_table, lang
+                )
+                time_dict["table"] += table_time_dict["table"]
+                time_dict["table_match"] += table_time_dict["match"]
+                time_dict["det"] += table_time_dict["det"]
+                time_dict["rec"] += table_time_dict["rec"]
                     roi_img, return_ocr_result_in_table, lang
                 )
                 time_dict["table"] += table_time_dict["table"]
@@ -116,7 +159,15 @@
                     y1 - top : min(y2 + (y2 - y1), wht_im.shape[0]),
                     x1 - left : min(x2 + (x2 - x1), wht_im.shape[1]),
                 ]
+                top = min(y2 - y1, y1)
+                left = min(x2 - x1, x1)
+                cur_wht_im = wht_im[
+                    y1 - top : min(y2 + (y2 - y1), wht_im.shape[0]),
+                    x1 - left : min(x2 + (x2 - x1), wht_im.shape[1]),
+                ]
                 filter_boxes, filter_rec_res = self.text_system(
+                    cur_wht_im, lang, final_s
+                )
                     cur_wht_im, lang, final_s
                 )
 
@@ -138,12 +189,27 @@
                     "</underline>",
                     "<i>",
                     "</i>",
+                    "<strike>",
+                    "<strike>",
+                    "<sup>",
+                    "</sub>",
+                    "<b>",
+                    "</b>",
+                    "<sub>",
+                    "</sup>",
+                    "<overline>",
+                    "</overline>",
+                    "<underline>",
+                    "</underline>",
+                    "<i>",
+                    "</i>",
                 ]
                 res = []
                 for box, rec_res in zip(filter_boxes, filter_rec_res):
                     rec_str, rec_conf = rec_res
                     for token in style_token:
                         if token in rec_str:
+                            rec_str = rec_str.replace(token, "")
                             rec_str = rec_str.replace(token, "")
                     if not self.recovery:
                         box += [x1 + left, y1 + top]
@@ -162,18 +228,32 @@
                     "res": res,
                 }
             )
+                        box += [x1 + left, y1 + top]
+                    res.append(
+                        {
+                            "text": rec_str,
+                            "confidence": float(rec_conf),
+                            "text_region": box.tolist(),
+                        }
+                    )
+            res_list.append(
+                {
+                    "type": region["label"].lower(),
+                    "bbox": [x1, y1, x2, y2],
+                    "img": roi_img,
+                    "res": res,
+                }
+            )
         end = time.time()
         time_dict["all"] = end - start
+        time_dict["all"] = end - start
         return res_list, time_dict
 
-<<<<<<< HEAD
 
 structure_engine = StructureSystem()
 figure_understand = figureUnderstand()
 s3 = boto3.client("s3")
 
-=======
->>>>>>> 85bb0d3b
 
 def upload_images_to_s3(images, bucket: str, prefix: str, splitting_type: str):
     # round the timestamp to hours to avoid too many folders
@@ -181,9 +261,11 @@
     # make the logger file name unique
     name_s3path = {}
     for key, image in images.items():
+    for key, image in images.items():
         object_key = f"{prefix}/{splitting_type}/{timestamp}/{key.replace('.jpg', '-'+datetime.datetime.now().strftime('%Y-%m-%d-%H-%M-%S-%f')+'.jpg')}"
         try:
             buffer = io.BytesIO()
+            image.save(buffer, format="JPEG")
             image.save(buffer, format="JPEG")
             buffer.seek(0)
             res = s3.put_object(
@@ -192,8 +274,15 @@
                 Body=buffer,
                 ContentType="image/jpeg",
             )
+            res = s3.put_object(
+                Bucket=bucket,
+                Key=object_key,
+                Body=buffer,
+                ContentType="image/jpeg",
+            )
         except Exception as e:
             continue
+        name_s3path[key] = f"{object_key}"
         name_s3path[key] = f"{object_key}"
     return name_s3path
 
@@ -228,7 +317,6 @@
     return cleaned_text
 
 
-<<<<<<< HEAD
 def process_figure(figure_data, doc, figure_idx):
     k, v = figure_data
     image, region_text = v[0], v[1] if v[1] is not None else ""
@@ -240,78 +328,6 @@
 
 
 def structure_predict(file_path: Path, lang: str, auto_dpi, figure_rec) -> str:
-=======
-def get_api_key(api_secret_name):
-    """
-    Get the API key from AWS Secrets Manager.
-
-    Args:
-        api_secret_name (str): The name of the secret in AWS Secrets Manager containing the API key.
-
-    Returns:
-        str: The API key.
-    """
-    try:
-        # Create a Secrets Manager client
-        secrets_client = boto3.client("secretsmanager")
-        # Get the secret value
-        secret_response = secrets_client.get_secret_value(
-            SecretId=api_secret_name
-        )
-        # Parse the secret JSON
-        if "SecretString" in secret_response:
-            secret_data = json.loads(secret_response["SecretString"])
-            api_key = secret_data.get("key")
-            logger.info(
-                f"Successfully retrieved API key from secret: {api_secret_name}"
-            )
-            return api_key
-    except Exception as e:
-        logger.error(f"Error retrieving secret {api_secret_name}: {str(e)}")
-    return None
-
-
-def validate_llm_request(model_provider, api_key=None, api_url=None):
-    """
-    Validates the LLM invocation request parameters.
-
-    Args:
-        model_provider (str): The model provider, should be one of 'bedrock', 'openai', or 'siliconflow'.
-        api_key (str, optional): The API key for the model provider. Required for 'openai' and 'siliconflow'.
-        api_url (str, optional): The API URL for the model provider. Required for 'openai' and 'siliconflow'.
-
-    Returns:
-        tuple: (is_valid, error_message) where is_valid is a boolean indicating if the request is valid,
-               and error_message is a string containing the error message if not valid, otherwise None.
-    """
-    # Check if model provider is valid
-    valid_providers = ["bedrock", "openai", "siliconflow"]
-    if model_provider not in valid_providers:
-        return (
-            False,
-            f"Invalid model provider: {model_provider}. Must be one of {valid_providers}",
-        )
-
-    # For openai and siliconflow, api_key and api_url are required
-    if model_provider in ["openai", "siliconflow"]:
-        if api_key is None:
-            return False, f"API key is required for {model_provider}"
-
-        if not api_url:
-            return False, f"Valid API URL is required for {model_provider}"
-
-    return True, None
-
-
-def structure_predict(
-    structure_engine,
-    figure_understand,
-    file_path: Path,
-    lang: str,
-    auto_dpi,
-    figure_rec,
-) -> str:
->>>>>>> 85bb0d3b
     """
     Extracts structured information from images in the given file path and returns a formatted document.
 
@@ -322,18 +338,15 @@
         str: The formatted document containing the extracted information.
     """
 
-<<<<<<< HEAD
-=======
-    # img_list, flag_gif, flag_pdf are returned from check_and_read
-    # img_list, _, _ = check_and_read(file_path)
-
->>>>>>> 85bb0d3b
     all_res = []
     for index, img in enumerate(check_and_read(file_path)):
         result, _ = structure_engine(img, lang=lang, auto_dpi=auto_dpi)
         if result != []:
             boxes = [row["bbox"] for row in result]
             res = []
+            recursive_xy_cut(
+                np.asarray(boxes).astype(int), np.arange(len(boxes)), res
+            )
             recursive_xy_cut(
                 np.asarray(boxes).astype(int), np.arange(len(boxes)), res
             )
@@ -353,10 +366,23 @@
                     Image.fromarray(region["img"][:, :, ::-1]),
                     None,
                 ]
+                doc += "<{{figure_" + str(len(figure)) + "}}>\n"
+                figure["<{{figure_" + str(len(figure)) + "}}>"] = [
+                    Image.fromarray(region["img"][:, :, ::-1]),
+                    None,
+                ]
             else:
+                doc += "<{{figure_" + str(len(figure)) + "}}>\n"
                 doc += "<{{figure_" + str(len(figure)) + "}}>\n"
                 for _, line in enumerate(region["res"]):
                     region_text += line["text"] + " "
+                if remove_symbols(region_text) != remove_symbols(
+                    prev_region_text
+                ):
+                    figure["<{{figure_" + str(len(figure)) + "}}>"] = [
+                        Image.fromarray(region["img"][:, :, ::-1]),
+                        region_text,
+                    ]
                 if remove_symbols(region_text) != remove_symbols(
                     prev_region_text
                 ):
@@ -371,11 +397,20 @@
                         None,
                     ]
 
+                    figure["<{{figure_" + str(len(figure)) + "}}>"] = [
+                        Image.fromarray(region["img"][:, :, ::-1]),
+                        None,
+                    ]
+
         elif region["type"].lower() == "title":
             region_text = ""
             for i, line in enumerate(region["res"]):
                 region_text += line["text"] + ""
+            region_text = ""
+            for i, line in enumerate(region["res"]):
+                region_text += line["text"] + ""
             if remove_symbols(region_text) != remove_symbols(prev_region_text):
+                doc += "## " + region_text + "\n\n"
                 doc += "## " + region_text + "\n\n"
                 prev_region_text = region_text
         elif region["type"].lower() == "table":
@@ -405,7 +440,6 @@
         doc += "\n\n"
     doc = re.sub("\n{2,}", "\n\n", doc.strip())
     images = {}
-<<<<<<< HEAD
     start_time = time.time()
     if figure_rec:
         # Process figures concurrently using ThreadPoolExecutor
@@ -439,35 +473,16 @@
         for figure_idx, (k, v) in enumerate(figure.items()):
             images[f"{figure_idx:05d}.jpg"] = v[0]
             region_text = v[1] if not v[1] is None else ""
-=======
-    for figure_idx, (k, v) in enumerate(figure.items()):
-        images[f"{figure_idx:05d}.jpg"] = v[0]
-        region_text = v[1] if not v[1] is None else ""
-        if figure_rec:
-            start_pos = doc.index(k)
-            context = doc[
-                max(start_pos - 200, 0) : min(start_pos + 200, len(doc))
-            ]
-            doc = doc.replace(
-                k,
-                figure_understand(
-                    v[0], context, k, s3_link=f"{figure_idx:05d}.jpg"
-                ),
-            )
-        else:
->>>>>>> 85bb0d3b
             doc = doc.replace(
                 k,
                 f"\n<figure>\n<link>{figure_idx:05d}.jpg</link>\n<type>ocr</type>\n<desp>\n{region_text}\n</desp>\n</figure>\n",
             )
-<<<<<<< HEAD
 
     end_time = time.time()
     logger.info(f"Figure processing time: {end_time - start_time:.2f} seconds")
-=======
->>>>>>> 85bb0d3b
     doc = re.sub("\n{2,}", "\n\n", doc.strip())
     return doc, images
+
 
 
 def process_pdf_pipeline(request_body):
@@ -523,9 +538,6 @@
     logger.info("Downloading %s to %s", object_key, local_path)
     s3.download_file(Bucket=bucket, Key=object_key, Filename=local_path)
 
-<<<<<<< HEAD
-    content, images = structure_predict(local_path, lang, auto_dpi, figure_rec)
-=======
     structure_engine = StructureSystem()
     figure_understand = figureUnderstand(
         model_provider, model_id, api_url, api_key
@@ -540,10 +552,13 @@
         figure_rec,
     )
 
->>>>>>> 85bb0d3b
     filename = file_path.stem
     name_s3path = upload_images_to_s3(images, portal_bucket, filename, "image")
+    name_s3path = upload_images_to_s3(images, portal_bucket, filename, "image")
     for key, s3_path in name_s3path.items():
+        content = content.replace(
+            f"<link>{key}</link>", f"<link>{s3_path}</link>"
+        )
         content = content.replace(
             f"<link>{key}</link>", f"<link>{s3_path}</link>"
         )
@@ -551,6 +566,7 @@
         content, destination_bucket, filename, "before-splitting"
     )
 
+
     result = {"destination_prefix": destination_s3_path}
 
     return result