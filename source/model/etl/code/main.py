--- conflicted
+++ resolved
@@ -212,27 +212,17 @@
             region_text = ""
             if figure_rec:
                 doc += '<{{figure_' + str(len(figure)) + '}}>\n'
-<<<<<<< HEAD
-            else:
-                doc += '<{{figure_' + str(len(figure)) + '}}>\n'
-                region_text = ""
-=======
                 figure['<{{figure_' + str(len(figure)) + '}}>'] = [Image.fromarray(region["img"]), None]
             else:
                 doc += '<{{figure_' + str(len(figure)) + '}}>\n'
->>>>>>> 0e9752c6
                 for _, line in enumerate(region["res"]):
                     region_text += line["text"] + " "
                 if remove_symbols(region_text) != remove_symbols(prev_region_text):
                     figure['<{{figure_' + str(len(figure)) + '}}>'] = [Image.fromarray(region["img"]), region_text]
                     prev_region_text = region_text
-<<<<<<< HEAD
-            figure['<{{figure_' + str(len(figure)) + '}}>'] = Image.fromarray(region["img"])
-=======
                 else:
                     figure['<{{figure_' + str(len(figure)) + '}}>'] = [Image.fromarray(region["img"]), None]
             
->>>>>>> 0e9752c6
         elif region["type"].lower() == "title":
             region_text = ''
             for i, line in enumerate(region['res']):
@@ -268,15 +258,6 @@
     doc = re.sub("\n{2,}", "\n\n", doc.strip())
     images = {}
     for figure_idx, (k,v) in enumerate(figure.items()):
-<<<<<<< HEAD
-        images[f'{figure_idx:05d}.jpg'] = v
-        if figure_rec:
-            start_pos = doc.index(k)
-            context = doc[max(start_pos-200, 0): min(start_pos+200, len(doc))]
-            doc = doc.replace(k, figure_understand(v, context, k, s3_link=f'{figure_idx:05d}.jpg'))
-        else:
-            doc = doc.replace(k, f"<figure><link>{figure_idx:05d}.jpg</link></figure>")
-=======
         images[f'{figure_idx:05d}.jpg'] = v[0]
         region_text = v[1] if not v[1] is None else ''
         if figure_rec:
@@ -285,7 +266,6 @@
             doc = doc.replace(k, figure_understand(v[0], context, k, s3_link=f'{figure_idx:05d}.jpg'))
         else:
             doc = doc.replace(k, f"<figure><link>{figure_idx:05d}.jpg</link><type>ocr</type><desp>{region_text}</desp></figure>")
->>>>>>> 0e9752c6
     doc = re.sub("\n{2,}", "\n\n", doc.strip())
     return doc, images
 
@@ -325,11 +305,7 @@
         images, destination_bucket, filename, "before-splitting"
     )
     for key, s3_path in name_s3path.items():
-<<<<<<< HEAD
-        content = content.replace(f'<link>{key}</link>', s3_path)
-=======
         content = content.replace(f'<link>{key}</link>', f'<link>{s3_path}</link>')
->>>>>>> 0e9752c6
     destination_s3_path = upload_chunk_to_s3(
         content, destination_bucket, filename, "before-splitting"
     )
