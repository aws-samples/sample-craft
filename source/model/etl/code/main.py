--- conflicted
+++ resolved
@@ -62,11 +62,7 @@
             final_s = 0
             height_limit = 18 if lang == "ch" else 15
             original_h, original_w = img.shape[:2]
-<<<<<<< HEAD
-            
-=======
-
->>>>>>> e8495402
+
             for scale_base in [1, 0.66, 0.33]:
                 img_cur_scale = cv2.resize(
                     img, (None, None), fx=scale_base, fy=scale_base
@@ -74,10 +70,6 @@
                 temp_result = self.text_system.text_detector[lang](
                     img_cur_scale, scale=1
                 )
-<<<<<<< HEAD
-                
-=======
->>>>>>> e8495402
                 # 确保有足够的文本行
                 if len(temp_result) < MIN_TEXT_COUNT:
                     continue
@@ -87,10 +79,6 @@
                     for text_line in temp_result
                 ]
                 height_list.sort()
-<<<<<<< HEAD
-                
-=======
->>>>>>> e8495402
                 # 使用95%分位数而不是中位数
                 percentile_95_idx = int(len(height_list) * 0.05)
                 min_text_line_h = max(
@@ -109,12 +97,8 @@
                 
                 if scale > final_s:
                     final_s = scale
-<<<<<<< HEAD
-        time_dict['layout'] += elapse
-=======
 
         time_dict["layout"] += elapse
->>>>>>> e8495402
         res_list = []
         for region in layout_res:
             res = ""
