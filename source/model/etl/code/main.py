import datetime
import io
import json
import logging
import os
import re
import subprocess
import time
from pathlib import Path
from concurrent.futures import ThreadPoolExecutor, as_completed

import boto3
import cv2
import numpy as np
from figure_llm import figureUnderstand
from layout import LayoutPredictor
from markdownify import markdownify as md
from ocr import TextSystem
from PIL import Image
from table import TableSystem
from utils import check_and_read
from xycut import recursive_xy_cut

logging.basicConfig(level=logging.INFO)
logger = logging.getLogger(__name__)


class StructureSystem(object):
    def __init__(self):
        self.mode = "structure"
        self.recovery = True
        drop_score = 0
        # init model
        self.layout_predictor = LayoutPredictor()
        self.text_system = TextSystem()
        self.table_system = TableSystem(
            self.text_system.text_detector, self.text_system.text_recognizer
        )

    def __call__(
        self, img, return_ocr_result_in_table=False, lang="ch", auto_dpi=False
    ):
        time_dict = {
            "image_orientation": 0,
            "layout": 0,
            "table": 0,
            "table_match": 0,
            "det": 0,
            "rec": 0,
            "kie": 0,
            "all": 0,
        }
        if lang == "zh":
            lang = "ch"
        start = time.time()
        ori_im_shape = img.shape
        ori_im_dtype = img.dtype
        layout_res, elapse = self.layout_predictor(img)
        final_s = None
        if auto_dpi:
            final_s = 0
            height_limit = 18 if lang == "ch" else 15
            for scale_base in [1, 0.66, 0.33]:
                img_cur_scale = cv2.resize(
                    img, (None, None), fx=scale_base, fy=scale_base
                )
                temp_result = self.text_system.text_detector[lang](
                    img_cur_scale, scale=1
                )
                height_list = [
                    max(text_line[:, 1]) - min(text_line[:, 1])
                    for text_line in temp_result
                ]
                height_list.sort()
                if len(height_list) == 0:
                    min_text_line_h = 2 * height_limit
                else:
                    min_text_line_h = height_list[int(len(height_list) * 0.05)]
                min_s = (height_limit / min_text_line_h) * scale_base
                if min_s > final_s:
                    final_s = min_s
        time_dict["layout"] += elapse
        res_list = []
        for region in layout_res:
            res = ""
            if region["bbox"] is not None:
                x1, y1, x2, y2 = region["bbox"]
                x1, y1, x2, y2 = int(x1), int(y1), int(x2), int(y2)
                x1, y1, x2, y2 = max(x1, 0), max(y1, 0), max(x2, 0), max(y2, 0)
                roi_img = img[y1:y2, x1:x2, :]
            else:
                x1, y1, x2, y2 = 0, 0, w, h
                roi_img = img
            if region["label"] == "table":
                res, table_time_dict = self.table_system(
                    roi_img, return_ocr_result_in_table, lang
                )
                time_dict["table"] += table_time_dict["table"]
                time_dict["table_match"] += table_time_dict["match"]
                time_dict["det"] += table_time_dict["det"]
                time_dict["rec"] += table_time_dict["rec"]
            else:
                wht_im = np.ones(ori_im_shape, dtype=ori_im_dtype)
                wht_im[y1:y2, x1:x2, :] = roi_img
                top = min(y2 - y1, y1)
                left = min(x2 - x1, x1)
                cur_wht_im = wht_im[
                    y1 - top : min(y2 + (y2 - y1), wht_im.shape[0]),
                    x1 - left : min(x2 + (x2 - x1), wht_im.shape[1]),
                ]
                filter_boxes, filter_rec_res = self.text_system(
                    cur_wht_im, lang, final_s
                )

                # remove style char,
                # when using the recognition model trained on the PubtabNet dataset,
                # it will recognize the text format in the table, such as <b>
                style_token = [
                    "<strike>",
                    "<strike>",
                    "<sup>",
                    "</sub>",
                    "<b>",
                    "</b>",
                    "<sub>",
                    "</sup>",
                    "<overline>",
                    "</overline>",
                    "<underline>",
                    "</underline>",
                    "<i>",
                    "</i>",
                ]
                res = []
                for box, rec_res in zip(filter_boxes, filter_rec_res):
                    rec_str, rec_conf = rec_res
                    for token in style_token:
                        if token in rec_str:
                            rec_str = rec_str.replace(token, "")
                    if not self.recovery:
                        box += [x1 + left, y1 + top]
                    res.append(
                        {
                            "text": rec_str,
                            "confidence": float(rec_conf),
                            "text_region": box.tolist(),
                        }
                    )
            res_list.append(
                {
                    "type": region["label"].lower(),
                    "bbox": [x1, y1, x2, y2],
                    "img": roi_img,
                    "res": res,
                }
            )
        end = time.time()
        time_dict["all"] = end - start
        return res_list, time_dict


structure_engine = StructureSystem()
figure_understand = figureUnderstand()
s3 = boto3.client("s3")


def upload_images_to_s3(images, bucket: str, prefix: str, splitting_type: str):
    # round the timestamp to hours to avoid too many folders
    timestamp = datetime.datetime.now().strftime("%Y-%m-%d-%H")
    # make the logger file name unique
    name_s3path = {}
    for key, image in images.items():
        object_key = f"{prefix}/{splitting_type}/{timestamp}/{key.replace('.jpg', '-'+datetime.datetime.now().strftime('%Y-%m-%d-%H-%M-%S-%f')+'.jpg')}"
        try:
            buffer = io.BytesIO()
            image.save(buffer, format="JPEG")
            buffer.seek(0)
            res = s3.put_object(
                Bucket=bucket,
                Key=object_key,
                Body=buffer,
                ContentType="image/jpeg",
            )
        except Exception as e:
            continue
        name_s3path[key] = f"{object_key}"
    return name_s3path


def upload_chunk_to_s3(
    logger_content: str, bucket: str, prefix: str, splitting_type: str
):
    # round the timestamp to hours to avoid too many folders
    timestamp = datetime.datetime.now().strftime("%Y-%m-%d-%H")
    # make the logger file name unique
    object_key = f"{prefix}/{splitting_type}/{timestamp}/{datetime.datetime.now().strftime('%Y-%m-%d-%H-%M-%S-%f')}.log"
    try:
        res = s3.put_object(Bucket=bucket, Key=object_key, Body=logger_content)
        logger.info("Upload logger file to S3: %s", res)
        return object_key
    except Exception as e:
        logger.error("Error uploading logger file to S3: %s", e)
        return None


def remove_symbols(text):
    """
    Removes symbols from the given text using regular expressions.

    Args:
        text (str): The input text.

    Returns:
        str: The cleaned text with symbols removed.
    """
    cleaned_text = re.sub(r"[^\w\s\u4e00-\u9fff]", "", text)
    return cleaned_text


def process_figure(figure_data, doc, figure_idx):
    k, v = figure_data
    image, region_text = v[0], v[1] if v[1] is not None else ''
    start_pos = doc.index(k)
    context = doc[max(start_pos-200, 0): min(start_pos+200, len(doc))]
    return k, figure_understand(image, context, k, s3_link=f'{figure_idx:05d}.jpg')


def structure_predict(file_path: Path, lang: str, auto_dpi, figure_rec) -> str:
    """
    Extracts structured information from images in the given file path and returns a formatted document.

    Args:
        file_path (Path): The path to the file containing the images.

    Returns:
        str: The formatted document containing the extracted information.
    """

<<<<<<< HEAD
    # img_list, flag_gif, flag_pdf are returned from check_and_read
    # img_list, _, _ = check_and_read(file_path)
=======
>>>>>>> ed915d10

    all_res = []
    for index, img in enumerate(check_and_read(file_path)):
        result, _ = structure_engine(img, lang=lang, auto_dpi=auto_dpi)
        if result != []:
            boxes = [row["bbox"] for row in result]
            res = []
            recursive_xy_cut(
                np.asarray(boxes).astype(int), np.arange(len(boxes)), res
            )
            result_sorted = [result[idx] for idx in res]
            all_res += result_sorted
    doc = ""
    prev_region_text = ""
    figure = {}
    for _, region in enumerate(all_res):
        if len(region["res"]) == 0:
            continue
        if region["type"].lower() == "figure":
            region_text = ""
            if figure_rec:
                doc += "<{{figure_" + str(len(figure)) + "}}>\n"
                figure["<{{figure_" + str(len(figure)) + "}}>"] = [
                    Image.fromarray(region["img"][:, :, ::-1]),
                    None,
                ]
            else:
                doc += "<{{figure_" + str(len(figure)) + "}}>\n"
                for _, line in enumerate(region["res"]):
                    region_text += line["text"] + " "
                if remove_symbols(region_text) != remove_symbols(
                    prev_region_text
                ):
                    figure["<{{figure_" + str(len(figure)) + "}}>"] = [
                        Image.fromarray(region["img"][:, :, ::-1]),
                        region_text,
                    ]
                    prev_region_text = region_text
                else:
                    figure["<{{figure_" + str(len(figure)) + "}}>"] = [
                        Image.fromarray(region["img"][:, :, ::-1]),
                        None,
                    ]

        elif region["type"].lower() == "title":
            region_text = ""
            for i, line in enumerate(region["res"]):
                region_text += line["text"] + ""
            if remove_symbols(region_text) != remove_symbols(prev_region_text):
                doc += "## " + region_text + "\n\n"
                prev_region_text = region_text
        elif region["type"].lower() == "table":
            if "<thead>" not in region["res"]["html"]:
                region["res"]["html"] = (
                    region["res"]["html"]
                    .replace("<tr>", "<thead><tr>", 1)
                    .replace("</tr>", "</thead></tr>", 1)
                )
            doc += (
                md(
                    region["res"]["html"],
                    strip=["b", "img"],
                    heading_style="ATX",
                    newline_style="BACKSLASH",
                )
                + "\n\n"
            )
        else:
            region_text = ""
            for _, line in enumerate(region["res"]):
                region_text += line["text"] + " "
            if remove_symbols(region_text) != remove_symbols(prev_region_text):
                doc += region_text
                prev_region_text = region_text

        doc += "\n\n"
    doc = re.sub("\n{2,}", "\n\n", doc.strip())
    images = {}
<<<<<<< HEAD
    for figure_idx, (k, v) in enumerate(figure.items()):
        images[f"{figure_idx:05d}.jpg"] = v[0]
        region_text = v[1] if not v[1] is None else ""
        if figure_rec:
            start_pos = doc.index(k)
            context = doc[
                max(start_pos - 200, 0) : min(start_pos + 200, len(doc))
            ]
            doc = doc.replace(
                k,
                figure_understand(
                    v[0], context, k, s3_link=f"{figure_idx:05d}.jpg"
                ),
            )
        else:
            doc = doc.replace(
                k,
                f"\n<figure>\n<link>{figure_idx:05d}.jpg</link>\n<type>ocr</type>\n<desp>\n{region_text}\n</desp>\n</figure>\n",
            )
=======
    start_time = time.time()
    if figure_rec:
        # Process figures concurrently using ThreadPoolExecutor
        replacements = {}
        max_workers = int(os.environ.get('FIGURE_UNDERSTANDING_MAX_WORKERS', 4))
        with ThreadPoolExecutor(max_workers=max_workers) as executor:
            future_to_figure = {
                executor.submit(process_figure, (k,v), doc, figure_idx): (figure_idx, k, v)
                for figure_idx, (k,v) in enumerate(figure.items())
            }
            
            for future in as_completed(future_to_figure):
                figure_idx = future_to_figure[future][0]
                images[f'{figure_idx:05d}.jpg'] = future_to_figure[future][2][0]
                try:
                    k, replacement = future.result()
                    replacements[k] = replacement
                except Exception as e:
                    logger.error(f"Error processing figure {figure_idx}: {str(e)}")
                    
        # Apply all replacements after concurrent processing
        for k, replacement in replacements.items():
            doc = doc.replace(k, replacement)
    else:
        for figure_idx, (k,v) in enumerate(figure.items()):
            images[f'{figure_idx:05d}.jpg'] = v[0]
            region_text = v[1] if not v[1] is None else ''
            doc = doc.replace(k, f"\n<figure>\n<link>{figure_idx:05d}.jpg</link>\n<type>ocr</type>\n<desp>\n{region_text}\n</desp>\n</figure>\n")

    end_time = time.time()
    logger.info(f"Figure processing time: {end_time - start_time:.2f} seconds")
>>>>>>> ed915d10
    doc = re.sub("\n{2,}", "\n\n", doc.strip())
    return doc, images


def process_pdf_pipeline(request_body):
    """
    Process PDF pipeline.

    Args:
        request_body (dict): The request body containing the following keys:
            - s3_bucket (str): The source S3 bucket name.
            - object_key (str): The key of the PDF object in the source bucket.
            - destination_bucket (str): The destination S3 bucket name.
            - portal_bucket (str): The portal S3 bucket name
            - mode (str, optional): The processing mode. Defaults to "ppstructure".
            - lang (str, optional): The language of the PDF. Defaults to "zh".

    Returns:
        dict: The result of the pipeline containing the following key:
            - destination_prefix (str): The prefix of the processed PDF in the destination bucket.
    """
    bucket = request_body["s3_bucket"]
    object_key = request_body["object_key"]
    destination_bucket = request_body["destination_bucket"]
    portal_bucket = request_body["portal_bucket"]
    mode = request_body.get("mode", "ppstructure")
    lang = request_body.get("lang", "zh")
    auto_dpi = bool(request_body.get("auto_dpi", True))
    figure_rec = bool(request_body.get("figure_recognition", True))
    logging.info("Processing bucket: %s, object_key: %s", bucket, object_key)
    local_path = str(os.path.basename(object_key))
    local_path = f"/tmp/{local_path}"
    file_path = Path(local_path)
    logger.info("Downloading %s to %s", object_key, local_path)
    s3.download_file(Bucket=bucket, Key=object_key, Filename=local_path)

    content, images = structure_predict(local_path, lang, auto_dpi, figure_rec)
    filename = file_path.stem
    name_s3path = upload_images_to_s3(images, portal_bucket, filename, "image")
    for key, s3_path in name_s3path.items():
        content = content.replace(
            f"<link>{key}</link>", f"<link>{s3_path}</link>"
        )
    destination_s3_path = upload_chunk_to_s3(
        content, destination_bucket, filename, "before-splitting"
    )

    result = {"destination_prefix": destination_s3_path}

    return result<|MERGE_RESOLUTION|>--- conflicted
+++ resolved
@@ -6,8 +6,8 @@
 import re
 import subprocess
 import time
+from concurrent.futures import ThreadPoolExecutor, as_completed
 from pathlib import Path
-from concurrent.futures import ThreadPoolExecutor, as_completed
 
 import boto3
 import cv2
@@ -219,10 +219,12 @@
 
 def process_figure(figure_data, doc, figure_idx):
     k, v = figure_data
-    image, region_text = v[0], v[1] if v[1] is not None else ''
+    image, region_text = v[0], v[1] if v[1] is not None else ""
     start_pos = doc.index(k)
-    context = doc[max(start_pos-200, 0): min(start_pos+200, len(doc))]
-    return k, figure_understand(image, context, k, s3_link=f'{figure_idx:05d}.jpg')
+    context = doc[max(start_pos - 200, 0) : min(start_pos + 200, len(doc))]
+    return k, figure_understand(
+        image, context, k, s3_link=f"{figure_idx:05d}.jpg"
+    )
 
 
 def structure_predict(file_path: Path, lang: str, auto_dpi, figure_rec) -> str:
@@ -235,12 +237,6 @@
     Returns:
         str: The formatted document containing the extracted information.
     """
-
-<<<<<<< HEAD
-    # img_list, flag_gif, flag_pdf are returned from check_and_read
-    # img_list, _, _ = check_and_read(file_path)
-=======
->>>>>>> ed915d10
 
     all_res = []
     for index, img in enumerate(check_and_read(file_path)):
@@ -319,59 +315,46 @@
         doc += "\n\n"
     doc = re.sub("\n{2,}", "\n\n", doc.strip())
     images = {}
-<<<<<<< HEAD
-    for figure_idx, (k, v) in enumerate(figure.items()):
-        images[f"{figure_idx:05d}.jpg"] = v[0]
-        region_text = v[1] if not v[1] is None else ""
-        if figure_rec:
-            start_pos = doc.index(k)
-            context = doc[
-                max(start_pos - 200, 0) : min(start_pos + 200, len(doc))
-            ]
-            doc = doc.replace(
-                k,
-                figure_understand(
-                    v[0], context, k, s3_link=f"{figure_idx:05d}.jpg"
-                ),
-            )
-        else:
+    start_time = time.time()
+    if figure_rec:
+        # Process figures concurrently using ThreadPoolExecutor
+        replacements = {}
+        max_workers = int(os.environ.get("FIGURE_UNDERSTANDING_MAX_WORKERS", 4))
+        with ThreadPoolExecutor(max_workers=max_workers) as executor:
+            future_to_figure = {
+                executor.submit(process_figure, (k, v), doc, figure_idx): (
+                    figure_idx,
+                    k,
+                    v,
+                )
+                for figure_idx, (k, v) in enumerate(figure.items())
+            }
+
+            for future in as_completed(future_to_figure):
+                figure_idx = future_to_figure[future][0]
+                images[f"{figure_idx:05d}.jpg"] = future_to_figure[future][2][0]
+                try:
+                    k, replacement = future.result()
+                    replacements[k] = replacement
+                except Exception as e:
+                    logger.error(
+                        f"Error processing figure {figure_idx}: {str(e)}"
+                    )
+
+        # Apply all replacements after concurrent processing
+        for k, replacement in replacements.items():
+            doc = doc.replace(k, replacement)
+    else:
+        for figure_idx, (k, v) in enumerate(figure.items()):
+            images[f"{figure_idx:05d}.jpg"] = v[0]
+            region_text = v[1] if not v[1] is None else ""
             doc = doc.replace(
                 k,
                 f"\n<figure>\n<link>{figure_idx:05d}.jpg</link>\n<type>ocr</type>\n<desp>\n{region_text}\n</desp>\n</figure>\n",
             )
-=======
-    start_time = time.time()
-    if figure_rec:
-        # Process figures concurrently using ThreadPoolExecutor
-        replacements = {}
-        max_workers = int(os.environ.get('FIGURE_UNDERSTANDING_MAX_WORKERS', 4))
-        with ThreadPoolExecutor(max_workers=max_workers) as executor:
-            future_to_figure = {
-                executor.submit(process_figure, (k,v), doc, figure_idx): (figure_idx, k, v)
-                for figure_idx, (k,v) in enumerate(figure.items())
-            }
-            
-            for future in as_completed(future_to_figure):
-                figure_idx = future_to_figure[future][0]
-                images[f'{figure_idx:05d}.jpg'] = future_to_figure[future][2][0]
-                try:
-                    k, replacement = future.result()
-                    replacements[k] = replacement
-                except Exception as e:
-                    logger.error(f"Error processing figure {figure_idx}: {str(e)}")
-                    
-        # Apply all replacements after concurrent processing
-        for k, replacement in replacements.items():
-            doc = doc.replace(k, replacement)
-    else:
-        for figure_idx, (k,v) in enumerate(figure.items()):
-            images[f'{figure_idx:05d}.jpg'] = v[0]
-            region_text = v[1] if not v[1] is None else ''
-            doc = doc.replace(k, f"\n<figure>\n<link>{figure_idx:05d}.jpg</link>\n<type>ocr</type>\n<desp>\n{region_text}\n</desp>\n</figure>\n")
 
     end_time = time.time()
     logger.info(f"Figure processing time: {end_time - start_time:.2f} seconds")
->>>>>>> ed915d10
     doc = re.sub("\n{2,}", "\n\n", doc.strip())
     return doc, images
 
