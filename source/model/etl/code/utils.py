#!/usr/bin/env python3
# -*- coding:utf-8 -*-

import os
import cv2
import logging
import numpy as np
from PIL import Image
<<<<<<< HEAD
# from transformers import StoppingCriteria
=======
from io import BytesIO
import boto3
import base64
try:
    import urllib.request as urllib2
    from urllib.parse import urlparse
except ImportError:
    import urllib2
    from urlparse import urlparse
>>>>>>> e8495402

__all__ = [
    "check_and_read",
    "readimg",
    "lambda_return"
]

def check_and_read(img_path):
    """Check and read image file in different formats.
    
    Supports:
    - Common image formats (JPG, PNG, etc.): Returns the image
    - GIF: Returns first frame
    - PDF: Returns generator of all pages as images
    
    Args:
        img_path: Path to the image file
        
    Returns:
        Tuple of (image_data, is_valid, is_gif)
        For PDFs, returns a generator of images
    """
    # Get file extension
    ext = os.path.basename(img_path)[-3:].lower()
    # Handle GIF files
    if ext == "gif":
        gif = cv2.VideoCapture(img_path)
        ret, frame = gif.read()
        if not ret:
            logger = logging.getLogger("ppocr")
            logger.info("Cannot read {}. This gif image maybe corrupted.")
            return None, False
        if len(frame.shape) == 2 or frame.shape[-1] == 1:
            frame = cv2.cvtColor(frame, cv2.COLOR_GRAY2RGB)
        imgvalue = frame[:, :, ::-1]
        yield imgvalue
        
    # Handle PDF files
    elif ext == "pdf":
        import fitz
        MAX_PIXELS = 6000000  # 最大像素数限制
        with fitz.open(img_path) as pdf:
            for pg in range(0, pdf.page_count):
                page = pdf[pg]
<<<<<<< HEAD
                # 计算合适的缩放比例
=======
>>>>>>> e8495402
                rect = page.rect
                w, h = rect.width, rect.height
                scale = min(1.0, np.sqrt(MAX_PIXELS / (w * h * 9)))  # 9是因为原来的Matrix(3, 3)
                mat = fitz.Matrix(3 * scale, 3 * scale)
                pm = page.get_pixmap(matrix=mat, alpha=False)
                img = Image.frombytes("RGB", [pm.width, pm.height], pm.samples)
                img = cv2.cvtColor(np.array(img), cv2.COLOR_RGB2BGR)
                yield img
    # Handle common image formats (JPG, PNG, etc.)
    else:
        img = cv2.imread(img_path)
        if img is None:
            return None
        if len(img.shape) == 2 or img.shape[-1] == 1:
            img = cv2.cvtColor(img, cv2.COLOR_GRAY2RGB)
        yield img[:, :, ::-1]

def readimg(body, keys=None):
    """Read images from various sources in a request body.
    
    Supports:
    - HTTP URLs
    - S3 URLs
    - Base64 encoded images
    
    Args:
        body: Request body containing image data
        keys: Keys to look for in the body. If None, uses all keys
        
    Returns:
        Dict mapping keys to numpy arrays of images
    """
    if keys is None:
        keys = body.keys()
    inputs = dict()
    for key in keys:
        try:
            if key.startswith('url'): # url形式
                if body[key].startswith('http'): # http url
                    image_string = urllib2.urlopen(body[key]).read()
                elif body[key].startswith('s3'): # s3 key
                    o = urlparse(body[key])
                    bucket = o.netloc
                    path = o.path.lstrip('/')
                    s3 = boto3.resource('s3')
                    img_obj = s3.Object(bucket, path)
                    image_string = img_obj.get()['Body'].read()
                else:
                    raise
            elif key.startswith('img'): # base64形式
                image_string = base64.b64decode(body[key])
            else:
                raise
            inputs[key] = np.array(Image.open(BytesIO(image_string)).convert('RGB'))[:, :, :3]
        except:
            inputs[key] = None
    return inputs

def lambda_return(statusCode, body):
    """Create a standardized Lambda function response.
    
    Args:
        statusCode: HTTP status code
        body: Response body
        
    Returns:
        Dict containing the Lambda response structure
    """
    return {
        'statusCode': statusCode,
        'headers': {
            'Access-Control-Allow-Headers': '*',
            'Access-Control-Allow-Origin': '*',
            'Access-Control-Allow-Methods': '*'
        },
        'body': body
    } <|MERGE_RESOLUTION|>--- conflicted
+++ resolved
@@ -6,9 +6,6 @@
 import logging
 import numpy as np
 from PIL import Image
-<<<<<<< HEAD
-# from transformers import StoppingCriteria
-=======
 from io import BytesIO
 import boto3
 import base64
@@ -18,7 +15,6 @@
 except ImportError:
     import urllib2
     from urlparse import urlparse
->>>>>>> e8495402
 
 __all__ = [
     "check_and_read",
@@ -63,10 +59,6 @@
         with fitz.open(img_path) as pdf:
             for pg in range(0, pdf.page_count):
                 page = pdf[pg]
-<<<<<<< HEAD
-                # 计算合适的缩放比例
-=======
->>>>>>> e8495402
                 rect = page.rect
                 w, h = rect.width, rect.height
                 scale = min(1.0, np.sqrt(MAX_PIXELS / (w * h * 9)))  # 9是因为原来的Matrix(3, 3)
