--- conflicted
+++ resolved
@@ -36,11 +36,7 @@
         'fileCount': file_count,
         's3Bucket': bucket_name,
         's3Prefix': prefix,
-<<<<<<< HEAD
-        'qaEnhance': event['qaEnhance'] if 'qaEnhance' in event else 'false',
-=======
-        'qaEnhance': event['qaEnhance'].lower(),
->>>>>>> 71bed33e
+        'qaEnhance': event['qaEnhance'].lower() if 'qaEnhance' in event else 'false',
         # boolean value to indicate if the lambda function is running in offline mode
         'offline': event['offline'].lower(),
         'batchIndices': batch_indices,
