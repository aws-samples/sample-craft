--- conflicted
+++ resolved
@@ -1,50 +1,25 @@
 import json  
-<<<<<<< HEAD
 from common_utils.logger_utils  import get_logger
-=======
-<<<<<<< HEAD
-from utils.logger_utils  import get_logger
-# from lambda_llm_generate.llm_generate_utils.llm_utils import LLMChain
-
-
-logger = get_logger("llm_generate")
-
-def lambda_handler(event, context=None):
-    # event_body = json.loads(event["body"])
-    # logger.info(f'config: {json.dumps(event_body,ensure_ascii=False,indent=2)}')
-    # llm_chain_config = event_body['llm_config']
-    # llm_chain_inputs = event_body['llm_input']
-=======
-from layer_logic.utils.logger_utils  import get_logger
->>>>>>> ed688eaf
 from lambda_llm_generate.llm_generate_utils.llm_utils import LLMChain
 from common_utils.lambda_invoke_utils import chatbot_lambda_call_wrapper
 from common_utils.serialization_utils import JSONEncoder
+
 
 logger = get_logger("llm_generate")
 
 
 @chatbot_lambda_call_wrapper
 def lambda_handler(event_body, context=None):
-    print(event_body)
     logger.info(f'config: {json.dumps(event_body,ensure_ascii=False,indent=2,cls=JSONEncoder)}')
     llm_chain_config = event_body['llm_config']
     llm_chain_inputs = event_body['llm_input']
->>>>>>> 27289d7362c6309c35017ab03483d710a00b3e7a
-    
-    # chain = LLMChain.get_chain(
-    #     **llm_chain_config
-    # )
-    # output = chain.invoke(llm_chain_inputs)
 
-    event_body = event["body"]
-    state:dict = event_body['state']
+    chain = LLMChain.get_chain(
+        **llm_chain_config
+    )
+    output = chain.invoke(llm_chain_inputs)
+    # response = {"statusCode": 200, "headers": {"Content-Type": "application/json"}}
+    # state["answer"] = "finish llm generate test"
+    # response["body"] = {"state": state}
 
-    logger.info(f'state: {json.dumps(state,ensure_ascii=False,indent=2)}')
-
-
-    response = {"statusCode": 200, "headers": {"Content-Type": "application/json"}}
-    state["answer"] = "finish llm generate test"
-    response["body"] = {"state": state}
-
-    return response
+    return output
