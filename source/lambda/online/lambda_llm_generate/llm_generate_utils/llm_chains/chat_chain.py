--- conflicted
+++ resolved
@@ -168,7 +168,48 @@
 class Iternlm2Chat20BChatChain(Iternlm2Chat7BChatChain):
     model_id = "internlm2-chat-20b"
 
-<<<<<<< HEAD
+
+class GLM4Chat9BChatChain(LLMChain):
+    model_id = "glm-4-9b-chat"
+    intent_type = LLMTaskType.CHAT
+    default_system_prompt = "You are a helpful assistant."
+    default_model_kwargs = {
+        "max_new_tokens": 1024,
+        "timeout": 60,
+        "temperature": 0.1,
+    }
+    @classmethod
+    def create_chat_history(cls,x,system_prompt=default_system_prompt):
+        chat_history = x['chat_history']
+        if system_prompt is not None:
+            chat_history = [{"role":"system","content": system_prompt}] + chat_history
+        chat_history = chat_history + [{"role":"user","content":x['query']}]
+        return chat_history
+     
+    @classmethod
+    def create_chain(cls, model_kwargs=None, **kwargs):
+        model_kwargs = model_kwargs or {}
+        model_kwargs = {**cls.default_model_kwargs, **model_kwargs}
+        system_prompt = kwargs.get("system_prompt",None)
+        llm = Model.get_model(
+            model_id=cls.model_id,
+            model_kwargs=model_kwargs,
+            **kwargs
+        )
+
+        chain = RunnablePassthrough.assign(
+            chat_history = RunnableLambda(lambda x: cls.create_chat_history(x,system_prompt=system_prompt)) 
+        ) | RunnableLambda(lambda x: llm.invoke(x))
+        
+        return chain
+
+
+
+
+
+
+
+
 class ChatGPT35ChatChain(LLMChain):
     model_id = "gpt-3.5-turbo-0125"
     intent_type = LLMTaskType.CHAT
@@ -184,65 +225,6 @@
         ]
         if system_prompt is not None:
             messages.insert(SystemMessage(content=system_prompt),0)
-=======
-
-class GLM4Chat9BChatChain(LLMChain):
-    model_id = "glm-4-9b-chat"
-    intent_type = LLMTaskType.CHAT
-    default_system_prompt = "You are a helpful assistant."
-    default_model_kwargs = {
-        "max_new_tokens": 1024,
-        "timeout": 60,
-        "temperature": 0.1,
-    }
-    @classmethod
-    def create_chat_history(cls,x,system_prompt=default_system_prompt):
-        chat_history = x['chat_history']
-        if system_prompt is not None:
-            chat_history = [{"role":"system","content": system_prompt}] + chat_history
-        chat_history = chat_history + [{"role":"user","content":x['query']}]
-        return chat_history
-     
-    @classmethod
-    def create_chain(cls, model_kwargs=None, **kwargs):
-        model_kwargs = model_kwargs or {}
-        model_kwargs = {**cls.default_model_kwargs, **model_kwargs}
-        system_prompt = kwargs.get("system_prompt",None)
-        llm = Model.get_model(
-            model_id=cls.model_id,
-            model_kwargs=model_kwargs,
-            **kwargs
-        )
-
-        chain = RunnablePassthrough.assign(
-            chat_history = RunnableLambda(lambda x: cls.create_chat_history(x,system_prompt=system_prompt)) 
-        ) | RunnableLambda(lambda x: llm.invoke(x))
-        
-        return chain
-
-
-
-
-
-
-
-
-# class ChatGPT35ChatChain(LLMChain):
-#     model_id = "gpt-3.5-turbo-0125"
-#     intent_type = LLMTaskType.CHAT
-
-#     @classmethod
-#     def create_chain(cls, model_kwargs=None, **kwargs):
-#         stream = kwargs.get("stream", False)
-#         system_prompt = kwargs.get('system_prompt',None)
-#         prefill =  kwargs.get('prefill',None)
-#         messages = [
-#             ("placeholder", "{chat_history}"),
-#             HumanMessagePromptTemplate.from_template("{query}")
-#         ]
-#         if system_prompt is not None:
-#             messages.insert(SystemMessage(content=system_prompt),0)
->>>>>>> b83c7ca7
         
         if prefill is not None:
             messages.append(AIMessage(content=prefill))
@@ -263,5 +245,5 @@
 class ChatGPT4ChatChain(ChatGPT35ChatChain):
     model_id = "gpt-4-turbo"
 
-# class ChatGPT4oChatChain(ChatGPT35ChatChain):
-#     model_id = "gpt-4o"+class ChatGPT4oChatChain(ChatGPT35ChatChain):
+    model_id = "gpt-4o"