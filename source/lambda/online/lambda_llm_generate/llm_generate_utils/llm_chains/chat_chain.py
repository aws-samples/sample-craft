# chat llm chains

from langchain.schema.runnable import RunnableLambda, RunnablePassthrough
from langchain_core.messages import AIMessage,SystemMessage
from langchain.prompts import ChatPromptTemplate,HumanMessagePromptTemplate
from langchain_core.messages import convert_to_messages

# from ...prompt_template import CHIT_CHAT_SYSTEM_TEMPLATE, get_chit_chat_prompt
from ..llm_models import Model
from .llm_chain_base import LLMChain

from common_utils.constant import (
    MessageType,
    LLMTaskType,
    LLMModelType
)
from common_utils.time_utils import get_china_now

AI_MESSAGE_TYPE = MessageType.AI_MESSAGE_TYPE
HUMAN_MESSAGE_TYPE = MessageType.HUMAN_MESSAGE_TYPE
QUERY_TRANSLATE_TYPE = LLMTaskType.QUERY_TRANSLATE_TYPE
SYSTEM_MESSAGE_TYPE = MessageType.SYSTEM_MESSAGE_TYPE


class Claude2ChatChain(LLMChain):
    model_id = LLMModelType.CLAUDE_2
    intent_type = LLMTaskType.CHAT

    @classmethod
    def create_chain(cls, model_kwargs=None, **kwargs):
        stream = kwargs.get("stream", False)
        system_prompt = kwargs.get('system_prompt',None)
        prefill =  kwargs.get('prefill',None)
        messages = [
            ("placeholder", "{chat_history}"),
            HumanMessagePromptTemplate.from_template("{query}")
        ]
        if system_prompt is not None:
            messages.insert(0,SystemMessage(content=system_prompt))
        
        if prefill is not None:
            messages.append(AIMessage(content=prefill))

        messages_template = ChatPromptTemplate.from_messages(messages)
        llm = Model.get_model(cls.model_id, model_kwargs=model_kwargs, **kwargs)
        chain = messages_template | RunnableLambda(lambda x: x.messages)
        if stream:
            chain = (
                chain | RunnableLambda(lambda messages: llm.stream(messages))
                | RunnableLambda(lambda x: (i.content for i in x))
            )
        else:
            chain = chain | llm | RunnableLambda(lambda x: x.content)

        return chain


class Claude21ChatChain(Claude2ChatChain):
    model_id = LLMModelType.CLAUDE_21


class ClaudeInstanceChatChain(Claude2ChatChain):
    model_id = LLMModelType.CLAUDE_INSTANCE


class Claude3SonnetChatChain(Claude2ChatChain):
    model_id = LLMModelType.CLAUDE_3_SONNET


class Claude3HaikuChatChain(Claude2ChatChain):
    model_id = LLMModelType.CLAUDE_3_HAIKU



class Mixtral8x7bChatChain(Claude2ChatChain):
    model_id = LLMModelType.MIXTRAL_8X7B_INSTRUCT
    default_model_kwargs = {"max_tokens": 4096, "temperature": 0.01}


class Baichuan2Chat13B4BitsChatChain(LLMChain):
    model_id = LLMModelType.BAICHUAN2_13B_CHAT
    intent_type = LLMTaskType.CHAT
    default_model_kwargs = {
        "max_new_tokens": 2048,
        "temperature": 0.3,
        "top_k": 5,
        "top_p": 0.85,
        # "repetition_penalty": 1.05,
        "do_sample": True,
    }

    @classmethod
    def create_chain(cls, model_kwargs=None, **kwargs):
        stream = kwargs.get("stream", False)
        # chat_history = kwargs.pop('chat_history',[])
        model_kwargs = model_kwargs or {}
        model_kwargs.update({"stream": stream})
        model_kwargs = {**cls.default_model_kwargs, **model_kwargs}
        llm = Model.get_model(cls.model_id, model_kwargs=model_kwargs, **kwargs)
        llm_chain = RunnableLambda(lambda x: llm.invoke(x, stream=stream))
        return llm_chain


class Iternlm2Chat7BChatChain(LLMChain):
    model_id = LLMModelType.INTERNLM2_CHAT_7B
    intent_type = LLMTaskType.CHAT

    default_model_kwargs = {"temperature": 0.5, "max_new_tokens": 1000}

    @staticmethod
    def build_prompt(
        query: str,
        history=[],
        meta_instruction="You are an AI assistant whose name is InternLM (书生·浦语).\n"
        "- InternLM (书生·浦语) is a conversational language model that is developed by Shanghai AI Laboratory (上海人工智能实验室). It is designed to be helpful, honest, and harmless.\n"
        "- InternLM (书生·浦语) can understand and communicate fluently in the language chosen by the user such as English and 中文.",
    ):
        prompt = ""
        if meta_instruction:
            prompt += f"""<|im_start|>system\n{meta_instruction}<|im_end|>\n"""
        for record in history:
            prompt += f"""<|im_start|>user\n{record[0]}<|im_end|>\n<|im_start|>assistant\n{record[1]}<|im_end|>\n"""
        prompt += f"""<|im_start|>user\n{query}<|im_end|>\n<|im_start|>assistant\n"""
        return prompt

    @classmethod
    def create_history(cls, x):
        chat_history = x.get("chat_history", [])
        chat_history = convert_to_messages(chat_history)

        assert len(chat_history) % 2 == 0, chat_history
        history = []
        for i in range(0, len(chat_history), 2):
            user_message = chat_history[i]
            ai_message = chat_history[i + 1]
            assert (
                user_message.type == HUMAN_MESSAGE_TYPE
                and ai_message.type == AI_MESSAGE_TYPE
            ), chat_history
            history.append((user_message.content, ai_message.content))
        return history

    @classmethod
    def create_prompt(cls, x):
        history = cls.create_history(x)
        prompt = cls.build_prompt(
            query=x["query"],
            history=history,
            meta_instruction=CHIT_CHAT_SYSTEM_TEMPLATE,
        )
        return prompt

    @classmethod
    def create_chain(cls, model_kwargs=None, **kwargs):
        model_kwargs = model_kwargs or {}
        model_kwargs = {**cls.default_model_kwargs, **model_kwargs}
        stream = kwargs.get("stream", False)
        llm = Model.get_model(cls.model_id, model_kwargs=model_kwargs, **kwargs)

        prompt_template = RunnablePassthrough.assign(
            prompt=RunnableLambda(lambda x: cls.create_prompt(x))
        )
        llm_chain = prompt_template | RunnableLambda(
            lambda x: llm.invoke(x, stream=stream)
        )
        return llm_chain


class Iternlm2Chat20BChatChain(Iternlm2Chat7BChatChain):
    model_id = LLMModelType.INTERNLM2_CHAT_20B

class GLM4Chat9BChatChain(LLMChain):
    model_id = LLMModelType.GLM_4_9B_CHAT
    intent_type = LLMTaskType.CHAT
    default_system_prompt = "You are a helpful assistant."
    default_model_kwargs = {
        "max_new_tokens": 1024,
        "timeout": 60,
        "temperature": 0.1,
    }
    @classmethod
    def create_chat_history(cls,x,system_prompt=default_system_prompt):
        chat_history = x['chat_history']
        if system_prompt is not None:
            chat_history = [{"role":"system","content": system_prompt}] + chat_history
        chat_history = chat_history + [{"role":"user","content":x['query']}]
        return chat_history
     
    @classmethod
    def create_chain(cls, model_kwargs=None, **kwargs):
        model_kwargs = model_kwargs or {}
        model_kwargs = {**cls.default_model_kwargs, **model_kwargs}
        system_prompt = kwargs.get("system_prompt",None)
        llm = Model.get_model(
            model_id=cls.model_id,
            model_kwargs=model_kwargs,
            **kwargs
        )

        chain = RunnablePassthrough.assign(
            chat_history = RunnableLambda(lambda x: cls.create_chat_history(x,system_prompt=system_prompt)) 
        ) | RunnableLambda(lambda x: llm.invoke(x))
        
        return chain

<<<<<<< HEAD







class ChatGPT35ChatChain(LLMChain):
    model_id = "gpt-3.5-turbo-0125"
    intent_type = LLMTaskType.CHAT

    @classmethod
    def create_chain(cls, model_kwargs=None, **kwargs):
        stream = kwargs.get("stream", False)
        system_prompt = kwargs.get('system_prompt',None)
        prefill =  kwargs.get('prefill',None)
        messages = [
            ("placeholder", "{chat_history}"),
            HumanMessagePromptTemplate.from_template("{query}")
        ]
        if system_prompt is not None:
            messages.insert(SystemMessage(content=system_prompt),0)
=======
# class ChatGPT35ChatChain(LLMChain):
#     model_id = "gpt-3.5-turbo-0125"
#     intent_type = LLMTaskType.CHAT

#     @classmethod
#     def create_chain(cls, model_kwargs=None, **kwargs):
#         stream = kwargs.get("stream", False)
#         system_prompt = kwargs.get('system_prompt',None)
#         prefill =  kwargs.get('prefill',None)
#         messages = [
#             ("placeholder", "{chat_history}"),
#             HumanMessagePromptTemplate.from_template("{query}")
#         ]
#         if system_prompt is not None:
#             messages.insert(SystemMessage(content=system_prompt),0)
>>>>>>> 2f1542eb
        
        if prefill is not None:
            messages.append(AIMessage(content=prefill))

        messages_template = ChatPromptTemplate.from_messages(messages)
        llm = Model.get_model(cls.model_id, model_kwargs=model_kwargs, **kwargs)
        chain = messages_template | RunnableLambda(lambda x: x.messages)
        if stream:
            chain = (
                chain | RunnableLambda(lambda messages: llm.stream(messages))
                | RunnableLambda(lambda x: (i.content for i in x))
            )
        else:
            chain = chain | llm | RunnableLambda(lambda x: x.content)

        return chain

class ChatGPT4ChatChain(ChatGPT35ChatChain):
    model_id = "gpt-4-turbo"

class ChatGPT4oChatChain(ChatGPT35ChatChain):
    model_id = "gpt-4o"<|MERGE_RESOLUTION|>--- conflicted
+++ resolved
@@ -202,15 +202,6 @@
         ) | RunnableLambda(lambda x: llm.invoke(x))
         
         return chain
-
-<<<<<<< HEAD
-
-
-
-
-
-
-
 class ChatGPT35ChatChain(LLMChain):
     model_id = "gpt-3.5-turbo-0125"
     intent_type = LLMTaskType.CHAT
@@ -226,23 +217,6 @@
         ]
         if system_prompt is not None:
             messages.insert(SystemMessage(content=system_prompt),0)
-=======
-# class ChatGPT35ChatChain(LLMChain):
-#     model_id = "gpt-3.5-turbo-0125"
-#     intent_type = LLMTaskType.CHAT
-
-#     @classmethod
-#     def create_chain(cls, model_kwargs=None, **kwargs):
-#         stream = kwargs.get("stream", False)
-#         system_prompt = kwargs.get('system_prompt',None)
-#         prefill =  kwargs.get('prefill',None)
-#         messages = [
-#             ("placeholder", "{chat_history}"),
-#             HumanMessagePromptTemplate.from_template("{query}")
-#         ]
-#         if system_prompt is not None:
-#             messages.insert(SystemMessage(content=system_prompt),0)
->>>>>>> 2f1542eb
         
         if prefill is not None:
             messages.append(AIMessage(content=prefill))
