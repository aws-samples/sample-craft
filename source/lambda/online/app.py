"""
This is the main application for the container service.
"""
import os
import json
import time
import asyncio
import traceback
from contextlib import asynccontextmanager
import uuid

import nest_asyncio
from fastapi import FastAPI, Request
from fastapi.middleware.cors import CORSMiddleware

from sse_starlette.sse import EventSourceResponse

from lambda_main.main import default_event_handler, lambda_handler
from lambda_main.main_utils.online_entries import get_entry
from shared.constant import EntryType, StreamMessageType
from shared.utils.logger_utils import get_logger
from fastapi_mcp import FastApiMCP
from authorize import require_auth

from shared.utils.sse_utils import sse_manager

HEARTBEAT_INTERVAL = 3
QUEUE_FETCH_TIMEOUT = 0.001
TIMEOUT_RETRY_INTERVAL = 0.001
CLOSE_WAITING_TIME = 1

logger = get_logger("app")
nest_asyncio.apply()

@asynccontextmanager
async def lifespan(app: FastAPI):
    """Lifespan for the application"""
    current_loop = asyncio.get_running_loop()
    sse_manager.set_loop(current_loop)
    yield

app = FastAPI(lifespan=lifespan)

# Add authentication middleware
# app.add_middleware(AuthMiddleware)

app.add_middleware(
    CORSMiddleware,
    allow_origins=["*"],
    allow_credentials=True,
    allow_methods=["*"],
    allow_headers=["*"],
)

@app.get("/health")
async def health_check():
    """Health check for the containerservice"""
    return {"message": "OK"}

@app.post("/llm")
@require_auth
async def handle_llm_request(request: Request):
    """
    Handle synchronous LLM requests for text generation and processing.

    This endpoint processes LLM requests in a non-streaming fashion, suitable for
    shorter interactions or when immediate complete responses are needed.

    Parameters:
        request (Request): The FastAPI request object containing:
            - body: JSON payload with the query and configuration
            - headers: Request headers including authentication

    Request Body Schema:
        {
            "query": str,              # The input text/prompt for the LLM
            "entry_type": str,         # Type of entry (default: "common")
            "session_id": str,         # Optional session identifier
            "user_id": str,           # Optional user identifier
            "chatbot_config": dict    # Optional LLM configuration parameters
        }

    Returns:
        dict: The LLM response containing generated text and metadata

    Authentication:
        Requires valid authentication token in request headers
    """
    body = await request.body()
    event = {
        "body": body.decode(),
        "headers": dict(request.headers),
        "requestContext": {
            "http": {
                "method": "POST",
                "path": "/llm"
            }
        }
    }
    return lambda_handler(event, None)

@app.get("/stream")
@require_auth
async def handle_stream_request(
    request: Request,
    query: str,
    entry_type: str = EntryType.COMMON,
    session_id: str = None,
    user_id: str = None,
    chatbot_config: str = None
):
<<<<<<< HEAD
    """Handle stream request"""
    client_id = sse_manager.connect()
    queue = sse_manager.get_client_queue(client_id)
    
=======
    """
    Handle streaming LLM requests with Server-Sent Events (SSE) for real-time text generation.

    This endpoint enables streaming responses from the LLM, sending tokens as they're
    generated and maintaining a persistent connection with heartbeat messages.

    Parameters:
        request (Request): The FastAPI request object
        query (str): The input text/prompt for the LLM
        entry_type (str, optional): Type of entry processing (default: COMMON)
        session_id (str, optional): Unique identifier for the chat session
        user_id (str, optional): Identifier for the user making the request
        chatbot_config (str, optional): JSON string containing LLM configuration:
            {
                "group_name": str,     # Group name for access control
                "model_name": str,     # Specific LLM model to use
                "temperature": float,  # LLM temperature setting
                ... # Other model-specific parameters
            }

    Returns:
        EventSourceResponse: SSE response stream containing:
            - message events: {"message_type": "CHUNK", "message": {"content": str}}
            - ping events: {"timestamp": float} (every HEARTBEAT_INTERVAL seconds)
            - error events: {"error": str} (if an error occurs)

    Events:
        - "message": Contains generated text chunks or monitoring data
        - "ping": Heartbeat messages to maintain connection
        - "error": Error information if processing fails

    Authentication:
        Requires valid authentication token in request headers

    Notes:
        - Maintains connection with periodic heartbeats (every 3 seconds)
        - Supports monitoring events for tracking generation progress
        - Handles empty queries and various error conditions
        - Implements CORS and other security headers
    """
    client_id = sse_utils.sse_manager.connect()
    queue = sse_utils.sse_manager.get_client_queue(client_id)
>>>>>>> c1513c2e
    try:
        if chatbot_config:
            chatbot_config = json.loads(chatbot_config)
        else:
            chatbot_config = {}
        os.environ['GROUP_NAME'] = chatbot_config.get("group_name", "Admin")

        event_body_orginal = {
            "query": query,
            "entry_type": entry_type.lower(),
            "session_id": session_id,
            "user_id": user_id,
            "chatbot_config": chatbot_config,
            "stream": True
        }
        entry_executor = get_entry(entry_type.lower())
        
        async def event_generator():
            try:
                event_body = default_event_handler(event_body_orginal, {})
                event_body["client_id"] = client_id  # Add client_id to event_body
                message_queue = asyncio.Queue()

                class StreamingCallback:
                    """Streaming callback"""
                    def __init__(self, client_id):
                        self.collected_chunks = []
                        self.client_id = client_id

                    def on_llm_new_token(self, token, **kwargs):
                        """send chunk to client"""
                        message = {
                            "message_type": "CHUNK",
                            "message": {"content": token},
                            "created_time": time.time()
                        }
                        sse_manager.send_message(message, self.client_id)
                        self.collected_chunks.append(token)
                        return token

                callback = StreamingCallback(client_id)
                event_body["stream"] = True
                event_body["streaming_callback"] = callback

                async def send_heartbeat():
                    while True:
                        await asyncio.sleep(HEARTBEAT_INTERVAL)
                        heartbeat_message = {
                            "event": "ping",
                            "data": str(time.time())
                        }
                        try:
                            sse_manager.send_message(heartbeat_message, client_id)
                        except Exception as e:
                            logger.error(f"Failed to send heartbeat message to client {client_id}: {str(e)}")
                            logger.error(traceback.format_exc())

                heartbeat_task = asyncio.create_task(send_heartbeat())
                try:
                    if event_body_orginal["query"] == "":
                        while True:
                            try:
                                message = await asyncio.wait_for(queue.get(), timeout=QUEUE_FETCH_TIMEOUT)
                                yield message
                            except asyncio.TimeoutError:
                                await asyncio.sleep(TIMEOUT_RETRY_INTERVAL)
                                continue
                    else:
                        process_task = asyncio.create_task(
                            asyncio.to_thread(entry_executor, event_body)
                        )
                        
                        while True:
                            try:
                                message_str = await asyncio.wait_for(queue.get(), timeout=QUEUE_FETCH_TIMEOUT)
                                yield message_str
                            except asyncio.TimeoutError:
                                if process_task.done():
                                    try:
                                        process_task.result()
                                        await asyncio.sleep(TIMEOUT_RETRY_INTERVAL)
                                    except Exception as e:
                                        yield {               
                                            "data": json.dumps({
                                                "event": "message",
                                                "data": json.dumps({
                                                    "message_type": "system_error",
                                                    "message": {"content": str(e)},
                                                    "created_time": time.time()
                                                })
                                            })
                                        }
                                        break
                                continue
                except Exception as e:
                    logger.error(f"Error in entry_executor: {str(e)}")
                    raise e
                finally:
                    heartbeat_task.cancel()
                    try:
                        await heartbeat_task
                    except asyncio.CancelledError:
                        pass
            except Exception as e:
                error_info = '{}: {}'.format(type(e).__name__, e)
                logger.error("%s\nAn error occurred: %s", traceback.format_exc(), error_info)
                yield {
                    "data": json.dumps({
                        "event": "message",
                        "data": json.dumps({
                            "message_type": "system_err",
                            "message": {"content": str(e)},
                            "created_time": time.time()
                        })
                    })
                }
            finally:
                # Clean up the client connection when the generator is done
                sse_manager.disconnect(client_id)

        return EventSourceResponse(
            event_generator(),
            headers={
                "Cache-Control": "no-cache, no-transform",
                "Connection": "keep-alive",
                "Content-Type": "text/event-stream",
                "X-Accel-Buffering": "no",
                "Access-Control-Allow-Origin": "*",
                "Access-Control-Allow-Headers": "Content-Type,X-Amz-Date,Authorization,X-Api-Key,X-Amz-Security-Token",
                "Access-Control-Allow-Methods": "*",
                "Transfer-Encoding": "chunked",
                "X-Content-Type-Options": "nosniff",
                "Pragma": "no-cache",
                "Expires": "0"
            }
        )

    except Exception as e:
        error_info = f'{type(e).__name__}: {e}'
        logger.error("%s\nAn error occurred: %s", traceback.format_exc(), error_info)
        # Clean up the client connection in case of error
        sse_manager.disconnect(client_id)
        return {"error": error_info}

mcp = FastApiMCP(
    app,
    name="MFG Knowledge Base MCP",
    description="MCP server for MFG Knowledge Base, providing an API for querying knowledge base entries.",
)
# Check the MCP information at https://host-url/mcp
mcp.mount()<|MERGE_RESOLUTION|>--- conflicted
+++ resolved
@@ -109,12 +109,6 @@
     user_id: str = None,
     chatbot_config: str = None
 ):
-<<<<<<< HEAD
-    """Handle stream request"""
-    client_id = sse_manager.connect()
-    queue = sse_manager.get_client_queue(client_id)
-    
-=======
     """
     Handle streaming LLM requests with Server-Sent Events (SSE) for real-time text generation.
 
@@ -155,9 +149,8 @@
         - Handles empty queries and various error conditions
         - Implements CORS and other security headers
     """
-    client_id = sse_utils.sse_manager.connect()
-    queue = sse_utils.sse_manager.get_client_queue(client_id)
->>>>>>> c1513c2e
+    client_id = sse_manager.connect()
+    queue = sse_manager.get_client_queue(client_id)
     try:
         if chatbot_config:
             chatbot_config = json.loads(chatbot_config)
