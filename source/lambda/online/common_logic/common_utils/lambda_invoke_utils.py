import enum
import functools
import importlib
import json
import os
import time
from typing import Any, Dict, Optional

import boto3
import requests
from common_utils.constant import StreamMessageType
from common_utils.logger_utils import get_logger
from common_utils.serialization_utils import JSONEncoder
from common_utils.websocket_utils import is_websocket_request, send_to_ws_client
from langchain.pydantic_v1 import BaseModel, Field, root_validator

from .exceptions import LambdaInvokeError

logger = get_logger("lambda_invoke_utils")


class LAMBDA_INVOKE_MODE(enum.Enum):
    LAMBDA = "lambda"
    LOCAL = "local"
    APIGETAWAY = "apigetaway"

    @classmethod
    def has_value(cls, value):
        return value in cls._value2member_map_

    @classmethod
    def values(cls):
        return [e.value for e in cls]


_lambda_invoke_mode = LAMBDA_INVOKE_MODE.LOCAL.value
_is_current_invoke_local = False
_current_stream_use = True
_ws_connection_id = None


class LambdaInvoker(BaseModel):
    # aws lambda clinet
    client: Any = None
    region_name: str = None
    credentials_profile_name: Optional[str] = Field(default=None, exclude=True)

    @root_validator()
    def validate_environment(cls, values: Dict):
        if values.get("client") is not None:
            return values

        try:
            import boto3

            try:
                if values["credentials_profile_name"] is not None:
                    session = boto3.Session(
                        profile_name=values["credentials_profile_name"]
                    )
                else:
                    # use default credentials
                    session = boto3.Session()

                values["client"] = session.client(
                    "lambda", region_name=values["region_name"]
                )

            except Exception as e:
                raise ValueError(
                    "Could not load credentials to authenticate with AWS client. "
                    "Please check that credentials in the specified "
                    f"profile name are valid. {e}"
                ) from e

        except ImportError:
            raise ImportError(
                "Could not import boto3 python package. "
                "Please install it with `pip install boto3`."
            )
        return values

    def invoke_with_lambda(self, lambda_name: str, event_body: dict):
        invoke_response = self.client.invoke(
            FunctionName=lambda_name,
            InvocationType="RequestResponse",
            Payload=json.dumps(event_body),
        )
        response_body = invoke_response["Payload"]
        response_str = response_body.read().decode()

        response_body = json.loads(response_str)

        if "errorType" in response_body:
            error = (
                f"{lambda_name} invoke failed\n\n"
                + "".join(response_body["stackTrace"])
                + "\n"
                + f"{response_body['errorType']}: {response_body['errorMessage']}"
            )
            raise LambdaInvokeError(error)

        return response_body

    def invoke_with_local(
        self, lambda_module_path: str, event_body: dict, handler_name="lambda_handler"
    ):
        lambda_module = importlib.import_module(lambda_module_path)
        ret = getattr(lambda_module, handler_name)(event_body)
        return ret

    def invoke_with_apigateway(self, url, event_body: dict):
        r = requests.post(url, json=event_body)
        data = r.json()
        if r.status_code != 200:
            raise LambdaInvokeError(str(data))

        ret = json.loads(data["body"])
        return ret

    def invoke_lambda(
        self,
        event_body,
        lambda_invoke_mode: LAMBDA_INVOKE_MODE = None,
        lambda_name=None,
        lambda_module_path=None,
        handler_name="lambda_handler",
        apigetway_url=None,
    ):
        lambda_invoke_mode = lambda_invoke_mode or _lambda_invoke_mode

        assert LAMBDA_INVOKE_MODE.has_value(lambda_invoke_mode), (
            lambda_invoke_mode,
            LAMBDA_INVOKE_MODE.values(),
        )

        if lambda_invoke_mode == LAMBDA_INVOKE_MODE.LAMBDA.value:
            return self.invoke_with_lambda(
                lambda_name=lambda_name, event_body=event_body
            )
        elif lambda_invoke_mode == LAMBDA_INVOKE_MODE.LOCAL.value:
            return self.invoke_with_local(
                lambda_module_path=lambda_module_path,
                event_body=event_body,
                handler_name=handler_name,
            )
        elif lambda_invoke_mode == LAMBDA_INVOKE_MODE.APIGETAWAY.value:
            return self.invoke_with_apigateway(url=apigetway_url, event_body=event_body)


obj = LambdaInvoker()
invoke_with_local = obj.invoke_with_local
invoke_with_lambda = obj.invoke_with_lambda
invoke_with_apigateway = obj.invoke_with_apigateway
invoke_lambda = obj.invoke_lambda


def chatbot_lambda_call_wrapper(fn):
    @functools.wraps(fn)
    def inner(event: dict, context=None):
        global _lambda_invoke_mode, _is_current_invoke_local
        _is_current_invoke_local = True if context is None else False
        current_lambda_invoke_mode = LAMBDA_INVOKE_MODE.LOCAL.value
        # avoid recursive lambda calling
        if context is not None and type(context).__name__ == "LambdaContext":
            context = context.__dict__
            _lambda_invoke_mode = LAMBDA_INVOKE_MODE.LOCAL.value
            # logger.info(f'event: {json.dumps(event,ensure_ascii=False,indent=2,cls=JSONEncoder)}')

        if "Records" in event:
            records = event["Records"]
            assert len(records), "Please set sqs batch size to 1"
            event = json.loads(records[0]["body"])
            _lambda_invoke_mode = LAMBDA_INVOKE_MODE.LOCAL.value
            current_lambda_invoke_mode = LAMBDA_INVOKE_MODE.APIGETAWAY.value

        context = context or {}
        context["request_timestamp"] = time.time()
        stream: bool = is_websocket_request(event)
        context["stream"] = stream
        if stream:
            ws_connection_id = event["requestContext"]["connectionId"]
            context["ws_connection_id"] = ws_connection_id
            global _ws_connection_id
            _ws_connection_id = ws_connection_id

        # apigateway wrap event into body
        if "body" in event:
            _lambda_invoke_mode = LAMBDA_INVOKE_MODE.LOCAL.value
            current_lambda_invoke_mode = LAMBDA_INVOKE_MODE.APIGETAWAY.value
            event = json.loads(event["body"])
        ret = fn(event, context=context)
        # save response to body
        # TODO
        if current_lambda_invoke_mode == LAMBDA_INVOKE_MODE.APIGETAWAY.value:
            ret = {
                "statusCode": 200,
                "body": json.dumps(ret),
                "headers": {"content-type": "application/json"},
            }

        return ret

    return inner


def is_running_local():
    return _is_current_invoke_local


def send_trace(trace_info: str):
    if _current_stream_use and _ws_connection_id is not None:
        send_to_ws_client(
            message={
                "message_type": StreamMessageType.MONITOR,
                "message": trace_info,
                "created_time": time.time(),
            },
            ws_connection_id=_ws_connection_id,
        )
    else:
        logger.info(trace_info)


def node_monitor_wrapper(fn=None, *, monitor_key="current_monitor_infos"):
    def inner(fn):
        @functools.wraps(fn)
        def inner2(state: dict):
            enter_time = time.time()
<<<<<<< HEAD
            send_trace(f"\n\n")
            send_trace(f"\n\n **Enter {fn.__name__}**, time: {enter_time}")
            global _current_stream_use,_ws_connection_id
            _current_stream_use = state['stream']
            _ws_connection_id = state['ws_connection_id']
=======
            send_trace(f"Enter {fn.__name__}, time: {enter_time}")
            global _current_stream_use, _ws_connection_id
            _current_stream_use = state["stream"]
            _ws_connection_id = state["ws_connection_id"]
>>>>>>> 1d5b28e2
            output = fn(state)
            current_monitor_infos = output.get(monitor_key, None)
            if current_monitor_infos is not None:
                # sent to wwebsocket
                send_trace(f"\n\n {current_monitor_infos}")
            exit_time = time.time()
<<<<<<< HEAD
            send_trace(f"\n\n **Exit {fn.__name__}**, time: {exit_time}, elapsed time: {exit_time-enter_time}s")
=======
            send_trace(
                f"Exit {fn.__name__}, time: {exit_time}, elapsed time: {exit_time-enter_time}s"
            )
>>>>>>> 1d5b28e2
            return output

        return inner2

    if fn is not None:
        assert callable(fn), fn
    if callable(fn):
        return inner(fn)
    return inner<|MERGE_RESOLUTION|>--- conflicted
+++ resolved
@@ -227,31 +227,17 @@
         @functools.wraps(fn)
         def inner2(state: dict):
             enter_time = time.time()
-<<<<<<< HEAD
-            send_trace(f"\n\n")
-            send_trace(f"\n\n **Enter {fn.__name__}**, time: {enter_time}")
-            global _current_stream_use,_ws_connection_id
-            _current_stream_use = state['stream']
-            _ws_connection_id = state['ws_connection_id']
-=======
-            send_trace(f"Enter {fn.__name__}, time: {enter_time}")
+            send_trace(f"\n\n Enter {fn.__name__}, time: {enter_time}")
             global _current_stream_use, _ws_connection_id
             _current_stream_use = state["stream"]
             _ws_connection_id = state["ws_connection_id"]
->>>>>>> 1d5b28e2
             output = fn(state)
             current_monitor_infos = output.get(monitor_key, None)
             if current_monitor_infos is not None:
                 # sent to wwebsocket
                 send_trace(f"\n\n {current_monitor_infos}")
             exit_time = time.time()
-<<<<<<< HEAD
             send_trace(f"\n\n **Exit {fn.__name__}**, time: {exit_time}, elapsed time: {exit_time-enter_time}s")
-=======
-            send_trace(
-                f"Exit {fn.__name__}, time: {exit_time}, elapsed time: {exit_time-enter_time}s"
-            )
->>>>>>> 1d5b28e2
             return output
 
         return inner2
