--- conflicted
+++ resolved
@@ -41,18 +41,10 @@
     api_key: Union[str,None] = None 
 
     def model_post_init(self, __context: Any) -> None:
-<<<<<<< HEAD
-        pass
-        # if self.api_key_arn is not None and len(self.br_api_key_arn) > 0:
-        #     self.br_api_key = get_secret_value(self.br_api_key_arn)
-        # if self.openai_api_key_arn is not None and len(self.openai_api_key_arn) > 0:
-        #     self.openai_api_key = get_secret_value(self.openai_api_key_arn)
-=======
         if self.br_api_key is None and self.br_api_key_arn is not None and self.base_url is not None:
             self.br_api_key = get_secret_value(self.br_api_key_arn)
         if self.openai_api_key is None and self.openai_api_key_arn is not None and self.base_url is not None:
             self.openai_api_key = get_secret_value(self.openai_api_key_arn)
->>>>>>> 243ca828
 
 
 class QueryRewriteConfig(LLMConfig):
