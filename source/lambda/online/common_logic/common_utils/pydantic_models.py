--- conflicted
+++ resolved
@@ -24,21 +24,10 @@
 
 
 # class AllowBaseModel(BaseModel):
-<<<<<<< HEAD
-#     model_config = ConfigDict(extra="allow", protected_namespaces=())
 class AllowBaseModel(BaseModel):
     class Config:
         extra = "allow"
-=======
-#     model_config = ConfigDict(
-#         extra="allow",
-#         protected_namespaces=()
-#     )
->>>>>>> 2fc58101
-
-class AllowBaseModel(BaseModel):
-    class Config:
-        extra="allow"
+
 
 class LLMConfig(AllowBaseModel):
     model_id: LLMModelType = LLMModelType.CLAUDE_3_SONNET
@@ -236,14 +225,7 @@
 
     def model_copy(self, update=None, deep=True):
         update = update or {}
-<<<<<<< HEAD
         new_dict = update_nest_dict(copy.deepcopy(self.dict()), update)
-=======
-        new_dict = update_nest_dict(
-            copy.deepcopy(self.dict()),
-            update
-        )
->>>>>>> 2fc58101
         cls = type(self)
         obj = cls(**new_dict)
         return obj