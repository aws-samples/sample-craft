from common_logic.common_utils.lambda_invoke_utils import StateContext
from common_logic.common_utils.prompt_utils import get_prompt_templates_from_ddb
from common_logic.common_utils.constant import (
    LLMTaskType,
    Threshold
)
from common_logic.common_utils.lambda_invoke_utils import send_trace
from common_logic.langchain_integration.retrievers.retriever import lambda_handler as retrieve_fn
from common_logic.langchain_integration.chains import LLMChain
from common_logic.common_utils.monitor_utils import format_rag_data
from typing import Iterable
import logging


logger = logging.getLogger("rag")
logger.setLevel(logging.INFO)


def filter_response(res: Iterable, state: dict):
    """
    Filter out reference tags from the response and store reference numbers
    Args:
        res: Generator object from LLM response
        state: State dictionary to store references
    Returns:
        Generator yielding filtered response
    """
    buffer = ""
    references = []
    tag_start = "<reference>"
    tag_end = "</reference>"

    for char in res:
        if not buffer and char not in ["<", "<reference"]:
            yield char
            continue

        buffer += char

        # Check the string starts with <reference>
        if buffer == tag_start[:len(buffer)]:
            continue
        elif buffer.startswith(tag_start):
            if buffer.endswith(tag_end):
                # Get reference document number after finding </reference>
                ref_content = buffer[len(tag_start):-len(tag_end)]
                try:
                    ref_num = int(ref_content)
                    references.append(ref_num)
                except ValueError:
                    logger.error(f"Invalid reference number: {ref_content}")
                buffer = ""
            continue
        else:
            # Move next
            yield buffer[0]
            buffer = buffer[1:]

    if buffer:
        yield buffer

    if references:
        state["extra_response"]["references"] = references
        all_docs = state["extra_response"]["docs"]
        ref_docs = []
        ref_figures = []

        for ref in references:
            try:
                doc_id = ref
                ref_docs.append(all_docs[doc_id-1])
                ref_figures.extend(all_docs[doc_id-1].get("figure", []))
            except Exception as e:
                logger.error(f"Invalid reference doc id: {ref}. Error: {e}")

        # Remove duplicate figures
        unique_set = {tuple(d.items()) for d in ref_figures}
        unique_figure_list = [dict(t) for t in unique_set]
        state["extra_response"]["ref_docs"] = ref_docs
        state["extra_response"]["ref_figures"] = unique_figure_list


def rag_tool(retriever_config: dict, query=None):
    state = StateContext.get_current_state()
    context_list = []
    # Add QQ match results
    context_list.extend(state['qq_match_results'])
    figure_list = []
    retriever_params = retriever_config
    retriever_params["query"] = query or state[retriever_config.get(
        "query_key", "query")]
    output = retrieve_fn(retriever_params)
<<<<<<< HEAD
    # output["result"]["docs"]
    state["extra_response"]["docs"] = output["result"]["docs"]

    for doc in output["result"]["docs"]:
=======
    top_k = retriever_config.get("top_k", Threshold.TOP_K)
    score = retriever_config.get("score", Threshold.ALL_KNOWLEDGE_IN_AGENT_THRESHOLD)
    filtered_docs = [item for item in output["result"]["docs"] if item["score"] >= score]
    sorted_docs = sorted(filtered_docs, key=lambda x: x["score"], reverse=True)
    final_docs = sorted_docs[:top_k]
    state["extra_response"]["docs"] = final_docs

    for doc in final_docs:
>>>>>>> ace75d96
        context_list.append(doc["page_content"])
        figure_list = figure_list + doc.get("figure", [])

    context_md = format_rag_data(
        final_docs, state.get("qq_match_contexts", {}))
    send_trace(
        f"\n\n{context_md}\n\n", enable_trace=state["enable_trace"])
    # send_trace(
    #     f"\n\n**rag-contexts:**\n\n {context_list}", enable_trace=state["enable_trace"])

    group_name = state["chatbot_config"]["group_name"]
    llm_config = state["chatbot_config"]["private_knowledge_config"]["llm_config"]
    chatbot_id = state["chatbot_config"]["chatbot_id"]
    task_type = LLMTaskType.RAG
    prompt_templates_from_ddb = get_prompt_templates_from_ddb(
        group_name,
        model_id=llm_config["model_id"],
        task_type=task_type,
        chatbot_id=chatbot_id
    )

    llm_config = {
        **prompt_templates_from_ddb,
        **llm_config,
        "stream": state["stream"],
        "intent_type": task_type,
    }

    llm_input = {
        "contexts": context_list,
        "query": state["query"],
        "chat_history": state["chat_history"]
    }

    chain = LLMChain.get_chain(
        **llm_config
    )
    output = chain.invoke(llm_input)

    filtered_output = filter_response(output, state)

    return filtered_output, filtered_output<|MERGE_RESOLUTION|>--- conflicted
+++ resolved
@@ -90,12 +90,6 @@
     retriever_params["query"] = query or state[retriever_config.get(
         "query_key", "query")]
     output = retrieve_fn(retriever_params)
-<<<<<<< HEAD
-    # output["result"]["docs"]
-    state["extra_response"]["docs"] = output["result"]["docs"]
-
-    for doc in output["result"]["docs"]:
-=======
     top_k = retriever_config.get("top_k", Threshold.TOP_K)
     score = retriever_config.get("score", Threshold.ALL_KNOWLEDGE_IN_AGENT_THRESHOLD)
     filtered_docs = [item for item in output["result"]["docs"] if item["score"] >= score]
@@ -104,7 +98,6 @@
     state["extra_response"]["docs"] = final_docs
 
     for doc in final_docs:
->>>>>>> ace75d96
         context_list.append(doc["page_content"])
         figure_list = figure_list + doc.get("figure", [])
 
