--- conflicted
+++ resolved
@@ -37,49 +37,9 @@
     default_model_kwargs: Union[Dict,None] = None
     model_map = {}
 
-<<<<<<< HEAD
     def load_module(cls,model_provider):
         _load_module(model_provider)
     
-=======
-    @classmethod
-    def get_model(cls, model_id, model_kwargs=None, **kwargs):
-        model_provider = kwargs["provider"]
-        # dynamic load module
-        _load_module(model_provider)
-        model_identify = cls.get_model_id(
-            model_id=model_id, model_provider=model_provider
-        )
-        return cls.model_map[model_identify].create_model(
-            model_kwargs=model_kwargs, **kwargs
-        )
-
-    @classmethod
-    def model_id_to_class_name(cls, model_id: str) -> str:
-        """Convert model ID to a valid Python class name.
-
-        Examples:
-            anthropic.claude-3-haiku-20240307-v1:0 -> Claude3Haiku20240307V1Model
-        """
-        # Remove version numbers and vendor prefixes
-        name = str(model_id).split(":")[0]
-        name = name.split(".")[-1]
-        parts = name.replace("_", "-").split("-")
-
-        cleaned_parts = []
-        for part in parts:
-            if any(c.isdigit() for c in part):
-                cleaned = "".join(
-                    c.upper() if i == 0 or part[i - 1] in "- " else c
-                    for i, c in enumerate(part)
-                )
-            else:
-                cleaned = part.capitalize()
-            cleaned_parts.append(cleaned)
-
-        return "".join(cleaned_parts) + "Model"
-
->>>>>>> 152dab55
     @classmethod
     def create_for_model(cls, config: ModelConfig):
         """Factory method to create a model with a specific model id"""
@@ -131,46 +91,6 @@
     ModelProvider.BEDROCK: _import_bedrock_models,
     ModelProvider.BRCONNECTOR_BEDROCK: _import_brconnector_bedrock_models,
     ModelProvider.OPENAI: _import_openai_models,
-<<<<<<< HEAD
-    ModelProvider.EMD: _import_emd_models
-
-=======
-    ModelProvider.DMAA: _import_dmaa_models,
+    ModelProvider.EMD: _import_emd_models,
     ModelProvider.SAGEMAKER: _import_sagemaker_models,
->>>>>>> 152dab55
 }
-
-
-# MODEL_MODULE_LOAD_FN_MAP = {
-#     LLMModelType.CHATGPT_35_TURBO_0125: _import_openai_models,
-#     LLMModelType.CHATGPT_4_TURBO: _import_openai_models,
-#     LLMModelType.CHATGPT_4O: _import_openai_models,
-#     LLMModelType.CLAUDE_2: _import_bedrock_models,
-#     LLMModelType.CLAUDE_INSTANCE: _import_bedrock_models,
-#     LLMModelType.CLAUDE_21: _import_bedrock_models,
-#     LLMModelType.CLAUDE_3_SONNET: _import_bedrock_models,
-#     LLMModelType.CLAUDE_3_HAIKU: _import_bedrock_models,
-#     LLMModelType.CLAUDE_3_5_SONNET: _import_bedrock_models,
-#     LLMModelType.LLAMA3_1_70B_INSTRUCT: _import_bedrock_models,
-#     LLMModelType.LLAMA3_2_90B_INSTRUCT: _import_bedrock_models,
-#     LLMModelType.MISTRAL_LARGE_2407: _import_bedrock_models,
-#     LLMModelType.COHERE_COMMAND_R_PLUS: _import_bedrock_models,
-#     LLMModelType.CLAUDE_3_5_SONNET_V2: _import_bedrock_models,
-#     LLMModelType.CLAUDE_3_5_HAIKU: _import_bedrock_models,
-#     LLMModelType.NOVA_PRO: _import_bedrock_models,
-#     LLMModelType.NOVA_LITE: _import_bedrock_models,
-#     LLMModelType.NOVA_MICRO: _import_bedrock_models,
-#     LLMModelType.CLAUDE_3_SONNET_US: _import_bedrock_models,
-#     LLMModelType.CLAUDE_3_OPUS_US: _import_bedrock_models,
-#     LLMModelType.CLAUDE_3_HAIKU_US: _import_bedrock_models,
-#     LLMModelType.CLAUDE_3_5_SONNET_V2_US: _import_bedrock_models,
-#     LLMModelType.CLAUDE_3_5_HAIKU_US: _import_bedrock_models,
-#     LLMModelType.CLAUDE_3_SONNET_EU: _import_bedrock_models,
-#     LLMModelType.CLAUDE_3_5_SONNET_EU: _import_bedrock_models,
-#     LLMModelType.CLAUDE_3_HAIKU_EU: _import_bedrock_models,
-#     LLMModelType.CLAUDE_3_SONNET_APAC: _import_bedrock_models,
-#     LLMModelType.CLAUDE_3_5_SONNET_APAC: _import_bedrock_models,
-#     LLMModelType.CLAUDE_3_HAIKU_APAC: _import_bedrock_models,
-#     LLMModelType.LLAMA3_1_70B_INSTRUCT_US: _import_bedrock_models,
-#     LLMModelType.QWEN25_INSTRUCT_72B_AWQ: _import_emd_models,
-# }