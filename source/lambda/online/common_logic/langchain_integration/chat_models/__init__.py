--- conflicted
+++ resolved
@@ -1,12 +1,8 @@
 """
 chat models build in command pattern
 """
-<<<<<<< HEAD
 from common_logic.common_utils.constant import LLMModelType,ModelProvider
-=======
-from common_logic.common_utils.constant import LLMModelType
 from ..model_config import MODEL_CONFIGS
->>>>>>> 3471e30a
 
 
 class ModeMixins:
@@ -124,6 +120,10 @@
         ChatGPT4o
     )
 
+def _import_dmaa_models():
+    from . import dmaa_models
+        
+
 
 def _load_module(model_id):
     assert model_id in MODEL_MODULE_LOAD_FN_MAP, (
@@ -162,4 +162,5 @@
     LLMModelType.CLAUDE_3_5_SONNET_APAC: _import_bedrock_models,
     LLMModelType.CLAUDE_3_HAIKU_APAC: _import_bedrock_models,
     LLMModelType.LLAMA3_1_70B_INSTRUCT_US: _import_bedrock_models,
+    LLMModelType.QWEN25_INSTRUCT_72B_AWQ: _import_dmaa_models
 }