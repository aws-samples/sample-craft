import os
import traceback
import uuid
from datetime import datetime, timezone
import traceback

import boto3
from botocore.exceptions import ClientError
from common_logic.common_utils.constant import EntryType
from common_logic.common_utils.ddb_utils import DynamoDBChatMessageHistory
from common_logic.common_utils.lambda_invoke_utils import (
    chatbot_lambda_call_wrapper,
    is_running_local,
    send_trace
)
from common_logic.common_utils.logger_utils import get_logger
from common_logic.common_utils.websocket_utils import load_ws_client
from lambda_main.main_utils.online_entries import get_entry
from common_logic.common_utils.response_utils import process_response


logger = get_logger("main")

sessions_table_name = os.environ.get("SESSIONS_TABLE_NAME", "")
messages_table_name = os.environ.get("MESSAGES_TABLE_NAME", "")
prompt_table_name = os.environ.get("PROMPT_TABLE_NAME", "")
websocket_url = os.environ.get("WEBSOCKET_URL", "")
openai_key_arn = os.environ.get("OPENAI_KEY_ARN", "")
region_name = os.environ["AWS_REGION"]
session = boto3.session.Session()
secret_manager_client = session.client(
    service_name="secretsmanager", region_name=region_name
)
dynamodb = boto3.resource("dynamodb")
prompt_table = dynamodb.Table(prompt_table_name)
index_table = dynamodb.Table(os.environ.get("INDEX_TABLE_NAME"))
chatbot_table = dynamodb.Table(os.environ.get("CHATBOT_TABLE_NAME"))
model_table = dynamodb.Table(os.environ.get("MODEL_TABLE_NAME"))
embedding_endpoint = os.environ.get("EMBEDDING_ENDPOINT")
create_time = str(datetime.now(timezone.utc))
connect_client = boto3.client("connectcases")
connect_domain_id = os.environ.get("CONNECT_DOMAIN_ID", "")
connect_user_arn = os.environ.get("CONNECT_USER_ARN", "")
kb_enabled = os.environ["KNOWLEDGE_BASE_ENABLED"]
kb_type = os.environ["KNOWLEDGE_BASE_TYPE"]


def get_secret_value(secret_arn: str):
    """Get secret value from secret manager

    Args:
        secret_arn (str): secret arn

    Returns:
        str: secret value
    """
    try:
        get_secret_value_response = secret_manager_client.get_secret_value(
            SecretId=secret_arn
        )
    except ClientError as e:
        raise Exception("Fail to retrieve the secret value: {}".format(e))
    else:
        if "SecretString" in get_secret_value_response:
            secret = get_secret_value_response["SecretString"]
            return secret
        else:
            raise Exception("Fail to retrieve the secret value")


def create_ddb_history_obj(session_id: str, user_id: str, client_type: str) -> DynamoDBChatMessageHistory:
    """Create a DynamoDBChatMessageHistory object

    Args:
        session_id (str): The session id
        user_id (str): The user id
        client_type (str): The client type

    Returns:
        DynamoDBChatMessageHistory: The DynamoDBChatMessageHistory object
    """
    return DynamoDBChatMessageHistory(
        sessions_table_name=sessions_table_name,
        messages_table_name=messages_table_name,
        session_id=session_id,
        user_id=user_id,
        client_type=client_type,
    )


def compose_connect_body(event_body: dict, context: dict):
    """
    Compose the body for the Amazon Connect API request based on the event and context.

    Args:
        event_body (dict): The event body received from the Lambda function.
        context (dict): The context object passed to the Lambda function.

    Returns:
        dict: The composed body for the Amazon Connect API request.
    """
    request_timestamp = context["request_timestamp"]
    chatbot_id = os.environ.get("CONNECT_BOT_ID", "admin")
    related_item = event_body["detail"]["relatedItem"]
    case_id = related_item["caseId"]
    logger.info(case_id)

    response = connect_client.get_case(
        caseId=case_id,
        domainId=connect_domain_id,
        fields=[
            {"id": "title"},
            {"id": "summary"},
        ],
    )
    logger.info(response)
    case_fields = response["fields"]
    logger.info(case_fields)
    title, summary = "", ""
    for field in case_fields:
        if field["id"] == "title":
            title = field["value"]["stringValue"]
        if field["id"] == "summary":
            summary = field["value"]["stringValue"]
    query = title + "\n" + summary
    # logger.info("Query:", str(query))
    context_round = event_body.get("context_round", 0)

    # Fix user_id for now
    user_id = event_body.get("user_id", "default_user_id")
    # Use case id for session id
    session_id = case_id

    client_type = event_body.get("client_type", "default_client_type")
    ddb_history_obj = DynamoDBChatMessageHistory(
        sessions_table_name=sessions_table_name,
        messages_table_name=messages_table_name,
        session_id=session_id,
        user_id=user_id,
        client_type=client_type,
    )
    chat_history = ddb_history_obj.messages_as_langchain

    agent_flow_body = {}
    agent_flow_body["query"] = query
    agent_flow_body["entry_type"] = "common"
    agent_flow_body["user_profile"] = "default"
    agent_flow_body["bot_id"] = chatbot_id
    agent_flow_body["use_history"] = True
    agent_flow_body["enable_trace"] = False
    agent_flow_body["session_id"] = session_id
    # agent_flow_body["chatbot_config"] = get_bot_info(bot_id)
    agent_flow_body["chat_history"] = chat_history
    agent_flow_body["request_timestamp"] = request_timestamp
    agent_flow_body["user_id"] = user_id
    agent_flow_body["message_id"] = str(uuid.uuid4())
    agent_flow_body["context_round"] = context_round
    agent_flow_body["ddb_history_obj"] = ddb_history_obj
    agent_flow_body["stream"] = False
    agent_flow_body["custom_message_id"] = ""
    agent_flow_body["ws_connection_id"] = ""
    agent_flow_body["chatbot_config"] = {
        "chatbot_mode": "agent",
        "group_name": "Admin",
        "chatbot_id": chatbot_id,
        "use_history": True,
        "enable_trace": True,
        "use_websearch": True,
        "default_llm_config": {
            "model_id": "anthropic.claude-3-sonnet-20240229-v1:0",
            "endpoint_name": "",
            "model_kwargs": {"temperature": 0.01, "max_tokens": 1000},
        },
        "agent_config": {"only_use_rag_tool": False},
    }

    logger.info(agent_flow_body)
    return agent_flow_body


def assemble_event_body(event_body: dict, context: dict):
    """
    Assembles the event body for processing based on the provided event body and context.

    This function takes the event body and context as input, extracts relevant information, and constructs a new event body that includes the client type, session ID, user ID, message ID, group name, and chatbot ID. The session ID is generated based on the request timestamp if not provided in the event body.

    Parameters:
        event_body (dict): The original event body received by the lambda function.
        context (dict): The context object provided by the lambda function, containing information such as the request timestamp.

    Returns:
        dict: The assembled event body with the extracted and generated information.
    """
    body = {}
    request_timestamp = context["request_timestamp"]
    body["request_timestamp"] = request_timestamp
    body["client_type"] = event_body.get("client_type", "default_client_type")
    body["session_id"] = event_body.get(
        "session_id", f"session_{int(request_timestamp)}")
    body["user_id"] = event_body.get("user_id", "default_user_id")
    body["message_id"] = event_body.get("custom_message_id", str(uuid.uuid4()))
    body["group_name"] = event_body.get(
        "chatbot_config", {}).get("group_name", "Admin")
    body["chatbot_id"] = event_body.get(
        "chatbot_config", {}).get("chatbot_id", "admin")

    return body


def connect_case_event_handler(event_body: dict, context: dict, executor):
    """
    Handles the event processing for Amazon Connect cases.

    This function processes events related to Amazon Connect cases, specifically handling the creation of case comments. It extracts relevant information from the event body and context, checks the performedBy IAM principal ARN to ensure it's an Amazon Connect service role, and then composes an executor body for further processing. If the check passes, it attempts to execute the executor with the composed body, logs the response message, and adds the response message as a comment to the related case.

    Parameters:
        event_body (dict): The event body received by the lambda function, containing details about the Amazon Connect case event.
        context (dict): The context object provided by the lambda function, containing information such as the request timestamp.
        executor (function): A function that executes the processing of the event, taking the executor body as input.

    Returns:
        dict or str: Returns a dictionary with a status and message indicating the outcome of the processing, or a string indicating an exception has occurred.
    """
    performed_by = event_body["detail"]["performedBy"]["iamPrincipalArn"]
    logger.info(performed_by)
    if "AWSServiceRoleForAmazonConnect" not in performed_by:
        return None

    executor_body = compose_connect_body(event_body, context)
    executor_response: dict = executor(executor_body)
    response_message = executor_response["message"]["content"]
    logger.info(response_message)
    logger.info("Add response message to case comment")

    related_item = event_body["detail"]["relatedItem"]
    case_id = related_item["caseId"]

    response = connect_client.create_related_item(
        caseId=case_id,
        content={
            "comment": {"body": response_message, "contentType": "Text/Plain"},
        },
        domainId=connect_domain_id,
        performedBy={
            "userArn": connect_user_arn,
        },
        type="Comment",
    )
    logger.info(response)

    return {"status": "OK", "message": "Amazon Connect event has been processed"}


def restapi_event_handler(event_body: dict, context: dict, entry_executor):
    """
    Handles the event processing for Restful API requests.

    This function processes events related to Restful API requests, specifically handling the assembly of the event body for further processing. It extracts relevant information from the event body and context, checks the use of history, and then composes a standard event body for further processing. It attempts to execute the entry executor with the composed body, logs the response message, and returns the response.

    Parameters:
        event_body (dict): The event body received by the lambda function, containing details about the Restful API request.
        context (dict): The context object provided by the lambda function, containing information such as the request timestamp.
        entry_executor (function): A function that executes the processing of the event, taking the standard event body as input.

    Returns:
        dict: Returns a dictionary with the response from the entry executor, including the role, content, category, intent_id, and intent_completed.
    """
    assembled_body = assemble_event_body(event_body, context)
    use_history = str(event_body.get("chatbot_config", {}).get(
        "use_history", "true")).lower() == "true"

    ddb_history_obj = create_ddb_history_obj(
        assembled_body["session_id"], assembled_body["user_id"], assembled_body["client_type"])
    chat_history = ddb_history_obj.messages_as_langchain

    standard_event_body = {
        "query": event_body["query"],
        "entry_type": EntryType.COMMON,
        "session_id": assembled_body["session_id"],
        "user_id": assembled_body["user_id"],
        "chatbot_config": {
            "chatbot_mode": "agent",
            "use_history": use_history,
        },
        "stream": False,
    }

    standard_event_body["chat_history"] = chat_history
    standard_event_body["ddb_history_obj"] = ddb_history_obj
    standard_event_body["request_timestamp"] = assembled_body["request_timestamp"]
    standard_event_body["chatbot_config"]["user_id"] = assembled_body["user_id"]
    standard_event_body["chatbot_config"]["group_name"] = assembled_body["group_name"]
    standard_event_body["chatbot_config"]["chatbot_id"] = assembled_body["chatbot_id"]
    standard_event_body["message_id"] = assembled_body["message_id"]
    standard_event_body["custom_message_id"] = ""
    standard_event_body["ws_connection_id"] = ""

    standard_response = entry_executor(standard_event_body)

    aics_response = {
        "role": standard_response["message"]["role"],
        "content": standard_response["message"]["content"],
        "category": standard_response.get("current_agent_intent_type", ""),
        "intent_id": "i0",
        "intent_completed": "true",
    }

    return aics_response


def default_event_handler(event_body: dict, context: dict, entry_executor):
    """
    Handles the default event (WebSocket API) processing for the lambda function.

    This function is responsible for processing events that do not require special handling, such as those from the WebSocket API. It assembles the event body, loads the WebSocket client, and prepares the DynamoDB history object and chat history for processing. The event body is then passed to the entry executor for further processing.

    Args:
        event_body (dict): The event body received from the Lambda function.
        context (dict): The context object passed to the Lambda function.
        entry_executor (function): A function that executes the processing of the event, taking the standard event body as input.

    Returns:
        dict: Returns a dictionary with the response from the entry executor.
    """
    ws_connection_id = context.get("ws_connection_id")
    assembled_body = assemble_event_body(event_body, context)
    load_ws_client(websocket_url)

    ddb_history_obj = create_ddb_history_obj(
        assembled_body["session_id"], assembled_body["user_id"], assembled_body["client_type"])
    chat_history = ddb_history_obj.messages_as_langchain

    event_body["stream"] = context["stream"]
    event_body["chat_history"] = chat_history
    event_body["ws_connection_id"] = ws_connection_id
    event_body["custom_message_id"] = assembled_body["message_id"]
    event_body["message_id"] = assembled_body["message_id"]
    event_body["ddb_history_obj"] = ddb_history_obj
    event_body["request_timestamp"] = assembled_body["request_timestamp"]
    event_body["chatbot_config"]["user_id"] = assembled_body["user_id"]
    event_body["chatbot_config"]["group_name"] = assembled_body["group_name"]
    event_body["chatbot_config"]["chatbot_id"] = assembled_body["chatbot_id"]
    event_body["kb_enabled"] = kb_enabled
    event_body["kb_type"] = kb_type

    # Show debug info directly in local mode
    if is_running_local():
        response: dict = entry_executor(event_body)
        return response
    else:
        response: dict = entry_executor(event_body)
        return response


@chatbot_lambda_call_wrapper
def lambda_handler(event_body: dict, context: dict):
    logger.info(f"Raw event_body: {event_body}")
    entry_type = event_body.get("entry_type", EntryType.COMMON).lower()
    try:
        entry_executor = get_entry(entry_type)
        stream = context["stream"]
        if event_body.get("source", "") == "aws.cases":
            # Amazon Connect case event
            return connect_case_event_handler(event_body, context, entry_executor)
        elif not stream:
            # Restful API
            return restapi_event_handler(event_body, context, entry_executor)
        else:
            # WebSocket API
            return default_event_handler(event_body, context, entry_executor)
    except Exception as e:
        error_response = {"answer": str(e), "extra_response": {}}
        enable_trace = event_body.get("chatbot_config", {}).get("enable_trace", True)
        error_trace = f"\n### Error trace\n\n{traceback.format_exc()}\n\n"
        send_trace(error_trace, enable_trace=enable_trace)
        process_response(event_body, error_response)
<<<<<<< HEAD
        logger.error(f"{traceback.format_exc()}\nAn error occurred: {str(e)}")
=======
        logger.error(f"An error occurred: {str(e)}\n{error_trace}")
>>>>>>> d5fbae29
        return {"error": str(e)}<|MERGE_RESOLUTION|>--- conflicted
+++ resolved
@@ -374,9 +374,5 @@
         error_trace = f"\n### Error trace\n\n{traceback.format_exc()}\n\n"
         send_trace(error_trace, enable_trace=enable_trace)
         process_response(event_body, error_response)
-<<<<<<< HEAD
         logger.error(f"{traceback.format_exc()}\nAn error occurred: {str(e)}")
-=======
-        logger.error(f"An error occurred: {str(e)}\n{error_trace}")
->>>>>>> d5fbae29
         return {"error": str(e)}