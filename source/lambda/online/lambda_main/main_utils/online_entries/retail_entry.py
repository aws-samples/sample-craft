--- conflicted
+++ resolved
@@ -554,14 +554,10 @@
     workflow.add_node("rag_product_aftersales_llm",rag_product_aftersales_llm_lambda)
     workflow.add_node("rag_customer_complain_retriever",rag_customer_complain_retriever_lambda)
     workflow.add_node("rag_customer_complain_llm",rag_customer_complain_llm_lambda)
-<<<<<<< HEAD
     workflow.add_node("rule_url_reply",rule_url_reply)
     workflow.add_node("rule_number_reply",rule_number_reply)
-=======
     workflow.add_node("rag_promotion_retriever",rag_promotion_retriever_lambda)
     workflow.add_node("rag_promotion_llm",rag_promotion_llm_lambda)
-    workflow.add_node("rule_reply",rule_reply)
->>>>>>> 3b4f98a1
 
     # add all edges
     workflow.set_entry_point("query_preprocess_lambda")
@@ -584,13 +580,9 @@
     workflow.add_edge("rag_goods_exchange_llm",END)
     workflow.add_edge("rag_product_aftersales_llm",END)
     workflow.add_edge("rag_customer_complain_llm",END)
-<<<<<<< HEAD
     workflow.add_edge('rule_url_reply',END)
     workflow.add_edge('rule_number_reply',END)
-=======
     workflow.add_edge("rag_promotion_llm",END)
-    workflow.add_edge('rule_reply',END)
->>>>>>> 3b4f98a1
 
     # temporal add edges for ending logic
     # add conditional edges
