--- conflicted
+++ resolved
@@ -41,13 +41,6 @@
     if not isinstance(answer, str):
         answer = json.dumps(answer, ensure_ascii=False)
     
-<<<<<<< HEAD
-    # additional_keys = event_body["chatbot_config"].get("history_config","")
-    # additional_kwargs = dict(filter(lambda item: item[0] in additional_keys, event_body["chatbot_config"].items()))
-    
-=======
-
->>>>>>> 0bd28151
     write_chat_history_to_ddb(
         query=event_body['query'],
         answer=answer,
@@ -55,11 +48,7 @@
         message_id=event_body['message_id'],
         custom_message_id=event_body['custom_message_id'],
         entry_type=event_body['entry_type'],
-<<<<<<< HEAD
-        additional_kwargs=response
-=======
         additional_kwargs=response.get("ddb_additional_kwargs",{})
->>>>>>> 0bd28151
     )
 
     
