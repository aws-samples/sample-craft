--- conflicted
+++ resolved
@@ -139,21 +139,12 @@
         },
         "intention_config": {
             "retrievers": [
-<<<<<<< HEAD
-                    {
-                        "type": "qq",
-                        "workspace_ids": ["retail-intent"],
-                        "config": {
-                            "top_k": 10,
-                        }
-=======
                 {
                     "type": "qq",
-                    "workspace_ids": ["retail_intent"],
+                    "workspace_ids": ["retail-intent"],
                     "config": {
                         "top_k": 10,
->>>>>>> 7c2d7ef4
-                    },
+                    }
                 },
             ]
         },
