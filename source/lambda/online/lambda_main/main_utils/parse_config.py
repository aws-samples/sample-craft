--- conflicted
+++ resolved
@@ -26,11 +26,7 @@
         **chatbot_config.get("default_llm_config", {}),
     }
 
-<<<<<<< HEAD
-    default_workspace_config = {"intent_workspace_ids": ["default-intent"], "rag_workspace_ids": ["test-pdf"]}
-=======
     default_workspace_config = {"intent_workspace_ids": ["default_intent"], "rag_workspace_ids": ["test-pdf"]}
->>>>>>> 45931258
 
     default_workspace_config = {
         **default_workspace_config,
