import sys
import os
sys.path.append("./common_logic")
sys.path.append("../job/dep/llm_bot_dep")
from dotenv import load_dotenv
load_dotenv(
    dotenv_path=os.path.join(os.path.dirname(__file__),'.env')
)
import json
import time 
from common_utils.lambda_invoke_utils import invoke_lambda
import common_utils.websocket_utils as websocket_utils

class DummyWebSocket:
    def post_to_connection(self,ConnectionId,Data):
        data = json.loads(Data)
        ret = data
        message_type = ret['message_type']
        # print('message_type',message_type)
        if message_type == "START":
            pass
        elif message_type == "CHUNK":
            print(ret['message']['content'],end="",flush=True)
        elif message_type == "END":
            return 
        elif message_type == "ERROR":
            print(ret['message']['content'])
            return 
        elif message_type == "MONITOR":
            print("monitor info: ",ret['message'])

websocket_utils.ws_client = DummyWebSocket()


def generate_answer(query,
                    entry_type="retail",
                    stream=False,
                    session_id=None,
                    chatbot_config=None
                    ):
    chatbot_config = chatbot_config or {}
    session_id = session_id or time.time()


    body = {
            "query": query,
            "entry_type": entry_type,
            "session_id":session_id,
            "chatbot_config": chatbot_config     
            }
    event = {
        "body": json.dumps(body)
    }
    if stream:
        event["requestContext"] = {
            "eventType":"MESSAGE",
            "connectionId":f'test_{int(time.time())}'
        }
    response = invoke_lambda(
        lambda_invoke_mode="local",
        lambda_module_path="lambda_main.main",
        event_body=event
    )
    # response = main.lambda_handler(event, context)
    if stream:
        return
    
    if not stream:
        body = json.loads(response["body"])
        print(body)
        return body


def test(chatbot_mode="chat"):
    default_llm_config = {
        'model_id': 'anthropic.claude-3-sonnet-20240229-v1:0',
        'model_kwargs': {
            'temperature': 0.5, 'max_tokens': 4096}
        }
    chatbot_config = {
        "chatbot_mode": chatbot_mode,
        "use_history": True,
        "query_process_config":{
            "conversation_query_rewrite_config":{
                **default_llm_config
            }
        },
        "intent_recognition_config":{
        },
        "agent_config":{
            **default_llm_config,
            "tools":[]
        },
        "tool_execute_config":{
            "knowledge_base_retriever":{
                "retrievers": [
                {
                    "type": "qd",
                    "workspace_ids": [1],
                    "top_k": 10,
                }
                ]
            }
        },
        "chat_config":{
            **default_llm_config,
        },
        "rag_config": {
            "retriever_config":{
                "retrievers": [
                    {
                        "type": "qd",
                        "workspace_ids": [],
                        "config": {
                            "top_k": 20,
                            "using_whole_doc": True,
                        }
                    },
                ],
                "rerankers": [
                    {
                        "type": "reranker",
                        "config": {
                            "enable_debug": False,
                            "target_model": "bge_reranker_model.tar.gz"
                        }
                    }
                ],
            },
            "llm_config":{
                **default_llm_config,
            }
        }
    }
    
    session_id = f"test_{time.time()}"
    
    # generate_answer(
    #     "亚马逊云科技在上海有区域吗",
    #     stream=True,
    #     session_id=session_id,
    #     chatbot_config=chatbot_config
    # )

    generate_answer(
<<<<<<< HEAD
        "今天亚马逊股价怎么样？",
=======
        "人工客服",
        stream=True,
        session_id=session_id,
        chatbot_config=chatbot_config
    )
    generate_answer(
        "这个是没有货了吗",
>>>>>>> 03f006b6
        stream=True,
        session_id=session_id,
        chatbot_config=chatbot_config
    )
    # generate_answer(
    #     "今天是2024年5月30号",
    #     stream=True,
    #     session_id=session_id,
    #     chatbot_config=chatbot_config
    # )

if __name__ == "__main__":
<<<<<<< HEAD
    test(chatbot_mode="agent")
    
=======
    test(chatbot_mode="chat")
>>>>>>> 03f006b6
<|MERGE_RESOLUTION|>--- conflicted
+++ resolved
@@ -143,17 +143,7 @@
     # )
 
     generate_answer(
-<<<<<<< HEAD
         "今天亚马逊股价怎么样？",
-=======
-        "人工客服",
-        stream=True,
-        session_id=session_id,
-        chatbot_config=chatbot_config
-    )
-    generate_answer(
-        "这个是没有货了吗",
->>>>>>> 03f006b6
         stream=True,
         session_id=session_id,
         chatbot_config=chatbot_config
@@ -166,9 +156,5 @@
     # )
 
 if __name__ == "__main__":
-<<<<<<< HEAD
     test(chatbot_mode="agent")
-    
-=======
-    test(chatbot_mode="chat")
->>>>>>> 03f006b6
+    