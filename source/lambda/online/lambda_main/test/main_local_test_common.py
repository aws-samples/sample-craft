--- conflicted
+++ resolved
@@ -28,13 +28,9 @@
     #     {"query":"我在上海", "use_history":True},
     # ]
     user_queries = [
-<<<<<<< HEAD
         {"query":"你好", "use_history":True},
         {"query":"What's the weather today?", "use_history":True},
         {"query":"我在上海", "use_history":True},
-=======
-        {"query":"你好", "use_history":True}
->>>>>>> c7884521
     ]
 
     for query in user_queries:
