import sys
import os
import tqdm
sys.path.append("./common_logic")
sys.path.append("../job/dep/llm_bot_dep")
from dotenv import load_dotenv
load_dotenv(
    dotenv_path=os.path.join(os.path.dirname(__file__),'.env')
)
import json
import time 
from common_utils.lambda_invoke_utils import invoke_lambda
import common_utils.websocket_utils as websocket_utils
import pandas as pd 

class DummyWebSocket:
    def post_to_connection(self,ConnectionId,Data):
        data = json.loads(Data)
        ret = data
        message_type = ret['message_type']
        # print('message_type',message_type)
        if message_type == "START":
            pass
        elif message_type == "CHUNK":
            print(ret['message']['content'],end="",flush=True)
        elif message_type == "END":
            return 
        elif message_type == "ERROR":
            print(ret['message']['content'],flush=True)
            return 
        elif message_type == "MONITOR":
            print("monitor info: ",ret['message'],flush=True)

websocket_utils.ws_client = DummyWebSocket()


def generate_answer(query,
                    entry_type="retail",
                    stream=False,
                    session_id=None,
                    chatbot_config=None
                    ):
    chatbot_config = chatbot_config or {}
    session_id = session_id or time.time()

    body = {
            "query": query,
            "entry_type": entry_type,
            "session_id":session_id,
            "chatbot_config": chatbot_config     
            }
    event = {
        "body": json.dumps(body)
    }
    if stream:
        event["requestContext"] = {
            "eventType":"MESSAGE",
            "connectionId":f'test_{int(time.time())}'
        }
    response = invoke_lambda(
        lambda_invoke_mode="local",
        lambda_module_path="lambda_main.main",
        event_body=event
    )
    # response = main.lambda_handler(event, context)
    if stream:
        return
    
    if not stream:
        body = json.loads(response["body"])
        # print(body)
        return body


def test(chatbot_mode="agent",session_id=None,query=None,goods_id=None,use_history=True):
    default_llm_config = {
        'model_id': 'anthropic.claude-3-sonnet-20240229-v1:0',
        'model_kwargs': {
            'temperature': 0.5, 'max_tokens': 1000}
        }
    # default_llm_config = {
    #     'model_id': '"gpt-3.5-turbo-0125',
    #     'model_kwargs': {
    #         'temperature': 0.5, 'max_tokens': 4096}
    #     }
    chatbot_config = {
        "goods_id":goods_id,
        "chatbot_mode": chatbot_mode,
        "use_history": use_history,
        "query_process_config":{
            "conversation_query_rewrite_config":{
                **default_llm_config
            }
        },
        "intent_recognition_config":{
        },
        "agent_config":{
            **default_llm_config,
            "tools":[]
        },
        "tool_execute_config":{
            "knowledge_base_retriever":{
                "retrievers": [
                {
                    "type": "qd",
                    "workspace_ids": [1],
                    "top_k": 10,
                }
                ]
            }
        },
        "chat_config":{
            **default_llm_config,
        },
        "rag_config": {
            "retriever_config":{
                "retrievers": [
                    {
                        "type": "qd",
                        "workspace_ids": [],
                        "config": {
                            "top_k": 20,
                            "using_whole_doc": True,
                        }
                    },
                ],
                "rerankers": [
                    {
                        "type": "reranker",
                        "config": {
                            "enable_debug": False,
                            "target_model": "bge_reranker_model.tar.gz"
                        }
                    }
                ],
            },
            "llm_config":{
                **default_llm_config,
            }
        },
        "rag_product_aftersales_config": {
            "retriever_config":{
                "retrievers": [
                    {
                        "type": "qq",
                        "workspace_ids": ['retail-shouhou-wuliu'],
                        "config": {
                            "top_k": 2,
                        }
                    },
                ],
                "rerankers": [
                    {
                        "type": "reranker",
                        "config": {
                            "enable_debug": False,
                            "target_model": "bge_reranker_model.tar.gz"
                        }
                    }
                ],
            },
            "llm_config":{
                **default_llm_config,
            }
        },
        "rag_customer_complain_config": {
            "retriever_config":{
                "retrievers": [
                    {
                        "type": "qq",
                        "workspace_ids": ['retail-shouhou-wuliu','retail-quick-reply'],
                        "config": {
                            "top_k": 2,
                        }
                    },
                ],
                "rerankers": [
                    {
                        "type": "reranker",
                        "config": {
                            "enable_debug": False,
                            "target_model": "bge_reranker_model.tar.gz"
                        }
                    }
                ],
            },
            "llm_config":{
                **default_llm_config,
            }
        },
        "rag_promotion_config": {
            "retriever_config":{
                "retrievers": [
                    {
                        "type": "qq",
                        "workspace_ids": ['retail-shouhou-wuliu','retail-quick-reply'],
                        "config": {
                            "top_k": 2,
                        }
                    },
                ],
                "rerankers": [
                    {
                        "type": "reranker",
                        "config": {
                            "enable_debug": False,
                            "target_model": "bge_reranker_model.tar.gz"
                        }
                    }
                ],
            },
            "llm_config":{
                **default_llm_config,
            }
        }
    }
    
    session_id = session_id or f"test_{time.time()}"
    query = query or "很浪费时间 出库的时候也不看清楚？"
    # session_id = f"test_{time.time()}"
    
    # 售后物流
    #"可以发顺丰快递吗？",
    # 客户抱怨
    # "很浪费时间 出库的时候也不看清楚？",
    # 促销查询
    # "评论有惊喜吗？",
    generate_answer(
        query,
        stream=True,
        session_id=session_id,
        chatbot_config=chatbot_config
    )


def test_multi_turns():
    session_id = f"anta_test_{time.time()}"
    # goods_id = "756327274174"
    # user_queries = [
    #     "http://item.taobao.com/item.htm?id=756327274174",
    #     "亲，平常穿37联系多大码",
    #     "还会有货吗？"
    # ]
    
    # goods_id = "745288790794"
    # user_queries = [
    #     "https://detail.tmall.com/item.htm?id=745288790794",
    #     "为啥要运费？",
    #     "现在怎么还还有鞋啊",
    #     "不是一个地址发货？\n买鞋了啊\n鞋和袜子不是一个地方发货吗？",
    #     "https://img.alicdn.com/imgextra/i2/O1CN01B7yi6r1CavknQAhuz_!!0-amp.jpg",
    #     "为啥要运费呢",
    #     "我也么有只买袜子啊\n你们系统设定有问题吧\n原来没遇到过这种情况啊",
    #     "好的",
    #     "https://item.taobao.com/item.htm?id=725289865739\n一个订单可以分开发两个地址吗",
    #     "https://img.alicdn.com/imgextra/i1/O1CN0160oEXO1CavkoLIirq_!!0-amp.jpg",
    #     "这个券我抢到了，下单的时候自动使用吗",
    #     "正确",
    #     "发什么快递？今天能发货吗"
    # ]


    goods_id = 766158164989
    # {"query":"杨幂同款裤子有吗","goods_id":},
    # user_queries = [
    #     {"query":"https://detail.tmall.com/item.htm?id=766158164989","goods_id":766158164989},
    #     {"query":"155.厘米125斤", "goods_id":766158164989},
    #     {"query":"http://item.taobao.com/item.htm?id=766277539992","goods_id":766277539992},
    #     {"query":"亲，这个大人能穿吗\n165身高的话可以换165m吗","goods_id":766277539992},
    #     {"query":"https://item.taobao.com/item.htm?id=766277539992\n好吧/:018","goods_id":766277539992}
    # ]

    user_queries = [
        {"query":"杨幂同款裤子有吗","goods_id":763841838892}
    ]
    
    # goods_id = 653918410246
    # user_queries = [
    #     {"query":"http://item.taobao.com/item.htm?id=653918410246","goods_id":653918410246},
    #     {"query":"跑步有没有问题","goods_id":653918410246},
    #     {"query":"https://detail.tmall.com/item.htm?id=760740990909","goods_id":760740990909},
    #     {"query":"160 110穿多大","goods_id":760740990909},
    #     {"query":"我换个号","goods_id":760740990909}
    # ]

    for query in user_queries:
        if isinstance(query,str):
            query = {"query":query}
        test(
            chatbot_mode='agent',
            session_id=session_id,
            query=query['query'],
            goods_id=query.get("goods_id",None) or goods_id
        )


def batch_test():
    data_file = "/efs/projects/aws-samples-llm-bot-branches/aws-samples-llm-bot-dev-online-refactor/customer_poc/anta/conversation_turns.csv"
    data = pd.read_csv(data_file).to_dict(orient='records')
    session_prefix = f"anta_test_{time.time()}"
    default_llm_config = {
        # 'model_id': 'anthropic.claude-3-haiku-20240307-v1:0',
        # 'model_id': 'anthropic.claude-3-sonnet-20240229-v1:0',
        'model_id': 'mistral.mixtral-8x7b-instruct-v0:1',
        'model_kwargs': {
            'temperature': 0.5, 'max_tokens': 4096}
        }
    chatbot_config = {
        "chatbot_mode": "agent",
        "use_history": True,
<<<<<<< Updated upstream
        "enable_trace": True,
        "default_llm_config":default_llm_config,
        "intention_config": {
            "query_key": "query"
        }
=======
        "default_llm_config":default_llm_config
>>>>>>> Stashed changes
    }
    # data = data]
    data_to_save = []
    for datum in tqdm.tqdm(data,total=len(data)):
        print("=="*50,flush=True)
        print(f'query: {datum["user_msg"]},\ngoods_id: {datum["product_ids"]}',flush=True)
        
        if datum["product_ids"]:
            try:
                product_ids = int(datum["product_ids"])
            except:
                import traceback
                print(f"error product_ids:\n {traceback.format_exc()}")
                product_ids = datum["product_ids"]

        else:
            product_ids = None
        session_id = f"{session_prefix}_{datum['desensitized_cnick']}"
        chatbot_config.update({"goods_id":product_ids})
        try:
            r = generate_answer(
                datum['user_msg'],
                stream=False,
                session_id=session_id,
                chatbot_config=chatbot_config,
                entry_type="retail"
            )
            ai_msg = r['message']['content']
        except:
            import traceback
            print(f"error run:\n {traceback.format_exc()}",flush=True)
            ai_msg = None
            r = {}
        return 

        datum['agent_intent_type'] = r.get('current_agent_intent_type',None)
        datum['ai_msg'] = ai_msg
        datum['session_id'] = session_id
        datum['query_rewrite'] = r.get('query_rewrite',None)
        datum['intention_fewshot_examples'] = r.get('intention_fewshot_examples',None)
        data_to_save.append({
            "session_id": datum['desensitized_cnick'],
            "goods_id": datum['product_ids'],
            "create_time": datum['create_time'],
            "user_msg":datum['user_msg'],
            "ai_msg": datum['ai_msg'],
            "ai_intent": datum['agent_intent_type'],
            "intent": None,
            "accuracy": None,
            "rewrite_query": datum['query_rewrite'],
            "ddb_session_id": session_id,
            "comments": None,
            "owner": None
        })
        print()
    # session_id, goods_id, create_time, user_msg, ai_msg, ai_intent, intent, accuracy,rewrite_query
    
        pd.DataFrame(data_to_save).to_csv(
            f'{session_prefix}_anta_test_mixtral8x7b_{len(data)}.csv',
            index=False
            )

def multi_turn_test():
    # # 0099 test
    # session_id = f"0099_test_{time.time()}"
    # test(
    #     chatbot_mode='agent',
    #     session_id=session_id,
    #     query="你家鞋子开胶了？怎么处理"
    #     )
    # test(
    #     chatbot_mode='agent',
    #     session_id=session_id,
    #     query="我在得物购买的"
    #     )
    # test(
    #     chatbot_mode='agent',
    #     session_id=session_id,
    #     query="如果在你家买的鞋子，出现质量问题你们怎么处理"
    #     )
    # test(
    #     chatbot_mode='agent',
    #     session_id=session_id,
    #     query="如果在你家买的鞋子，出现质量问题你们怎么处理"
    #     )
    # # 0098 test
    # session_id = f"0098_test_{time.time()}"
    # test(
    #     chatbot_mode='agent',
    #     session_id=session_id,
    #     query="为啥要运费？"
    #     )
    # test(
    #     chatbot_mode='agent',
    #     session_id=session_id,
    #     query="现在怎么还还有鞋啊？"
    #     )
    # test(
    #     chatbot_mode='agent',
    #     session_id=session_id,
    #     query="不是一个地址发货？买鞋了啊 鞋和袜子不是一个地方发货的吗？"
    #     )
    # 0099 test
    session_id = f"0068_test_{time.time()}"
    goods_id = 756327274174
    test(
        chatbot_mode='chat',
        session_id=session_id,
        goods_id=goods_id,
        query="亲，平常穿37联系多大码",
        use_history=True
        )
    test(
        chatbot_mode='chat',
        session_id=session_id,
        goods_id=goods_id,
        query="还会有货吗？"
        )
    # 


if __name__ == "__main__":
<<<<<<< HEAD
    test_multi_turns()

=======
    # test_multi_turns()
   
>>>>>>> dcdbb3fa
    # batch_test()
    # batch_test()
    # test(
    #     chatbot_mode='agent',
    #     goods_id="675124761798",
    #     query="平常41吗，这款鞋需要多少码"
    # )
    # test(
    #     chatbot_mode='agent',
    #     goods_id="675124761798",
    #     query="平常41吗，这款鞋需要多少码"
    # )
        # query="你家鞋子开胶了，怎么处理？"
    # test(
    #     chatbot_mode='agent',
    #     query="g5.2xlarge ec2的价格是多少"
    #     )
    # test(
    #     chatbot_mode='agent',
    #     session_id="anta_test_1717567916.145038_cn****0099",
    #     query="为什么这个商品需要支付运费？"
    #     )
    # # multi-turn test
    # test(
    #     chatbot_mode='agent',
    #     session_id="anta_test_1717567916.145038_cn****0099",
    #     query="为什么这个商品需要支付运费？"
    #     )
    # multi-turn test

    # multi_turn_test()
    <|MERGE_RESOLUTION|>--- conflicted
+++ resolved
@@ -308,15 +308,11 @@
     chatbot_config = {
         "chatbot_mode": "agent",
         "use_history": True,
-<<<<<<< Updated upstream
         "enable_trace": True,
         "default_llm_config":default_llm_config,
         "intention_config": {
             "query_key": "query"
         }
-=======
-        "default_llm_config":default_llm_config
->>>>>>> Stashed changes
     }
     # data = data]
     data_to_save = []
@@ -439,13 +435,8 @@
 
 
 if __name__ == "__main__":
-<<<<<<< HEAD
     test_multi_turns()
 
-=======
-    # test_multi_turns()
-   
->>>>>>> dcdbb3fa
     # batch_test()
     # batch_test()
     # test(
