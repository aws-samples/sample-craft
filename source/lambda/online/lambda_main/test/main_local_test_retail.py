--- conflicted
+++ resolved
@@ -457,20 +457,18 @@
     #     session_id="anta_test_1717567916.145038_cn****0099",
     #     query="为什么这个商品需要支付运费？"
     #     )
-<<<<<<< HEAD
     # test(
     #     chatbot_mode='agent',
     #     session_id="anta_test_1717567916.145038_cn****0099",
     #     query="为什么这个商品需要支付运费？"
     #     )
     # # multi-turn test
-=======
     test(
         chatbot_mode='agent',
         session_id="anta_test_1717567916.145038_cn****0099",
         query="为什么这个商品需要支付运费？"
         )
     # multi-turn test
->>>>>>> 74059272
+
     # multi_turn_test()
     