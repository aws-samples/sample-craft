from email import message
from local_test_base import generate_answer,similarity_calculate,auto_evaluation_with_claude
import time 
import json 
import pandas as pd 
import queue 
from threading import Thread
import tqdm 
# def test(chatbot_mode="agent",session_id=None,query=None,goods_id=None,use_history=True):
#     default_llm_config = {
#         'model_id': 'anthropic.claude-3-sonnet-20240229-v1:0',
#         'model_kwargs': {
#             'temperature': 0.5, 'max_tokens': 1000}
#         }

#     chatbot_config = {
#         "goods_id":goods_id,
#         "chatbot_mode": chatbot_mode,
#         "use_history": use_history
#     }
    
#     session_id = session_id or f"test_{time.time()}"
#     query = query or "很浪费时间 出库的时候也不看清楚？"
#     # session_id = f"test_{time.time()}"
    
#     # 售后物流
#     #"可以发顺丰快递吗？",
#     # 客户抱怨
#     # "很浪费时间 出库的时候也不看清楚？",
#     # 促销查询
#     # "评论有惊喜吗？",
#     generate_answer(
#         query,
#         stream=True,
#         session_id=session_id,
#         chatbot_config=chatbot_config
#     )


def _test_multi_turns(user_queries, record_goods_id=False):
    session_id = f"anta_test_{time.time()}"
    
    default_llm_config = {
        # 'model_id': 'anthropic.claude-3-haiku-20240307-v1:0',
        # 'model_id': 'anthropic.claude-3-sonnet-20240229-v1:0',
        # 'model_id':"glm-4-9b-chat",
        # "endpoint_name": "glm-4-9b-chat-2024-06-18-07-37-03-843",
        "model_id": "qwen2-72B-instruct",
        "endpoint_name":  "Qwen2-72B-Instruct-AWQ-2024-06-25-02-15-34-347",
        # "endpoint_name":  "Qwen2-72B-Instruct-AWQ-without-yarn-2024-06-29-12-31-04-818",
        # 'model_id': 'mistral.mixtral-8x7b-instruct-v0:1',
        'model_kwargs': {
            'temperature': 0.01, 
            'max_tokens': 1000,
            "repetition_penalty":1.05,
            "stop_token_ids": [151645,151643],
            "stop":["<|endoftext|>","<|im_end|>"],
            "top_k":20,
            "seed":42,
            'top_p': 0.8       
            }
    }
    chatbot_config = {
        "chatbot_mode": "agent",
        "use_history": True,
        "enable_trace": True,
        "default_llm_config":default_llm_config,
        "intention_config": {
            "query_key": "query"
        }
    }
<<<<<<< HEAD
    if record_goods_id:
        chatbot_config["history_config"]=['goods_id']
=======

    query_answers = []
>>>>>>> f8916db0
    for query in user_queries:
        if isinstance(query,str):
            query = {"query":query}
        r = generate_answer(
               query=query['query'],
               stream=False,
                session_id=session_id,
                chatbot_config={**chatbot_config,"goods_id": query.get("goods_id")},
                entry_type="retail"
        )
        print(f"query: {query['query']}\nans: {r['message']['content']}")
        query_answers.append((query['query'],r['message']['content']))

    for query,ans in query_answers:
        print(f"human: {query}\nAi: {ans}")



def test_multi_turns():
    # user_queries = [
    #     {"query":"今天怎么还没有发货","goods_id": 714845988113}
    # ]
    # user_queries = [
    #     {"query":"https://detail.tmall.com/item.htm?id=760601512644","goods_id": ""},
    #     {"query":"你好","goods_id": ""}
    # ]

    # user_queries = [
    #     {"query":"https://item.taobao.com/item.htm?id=714895530125 订单号:3822277356669723400\n共2件商品,合计￥887.39元 \n交易时间:2024-03-2216:20:52","goods_id": 714895530125},
    #     {"query":"可以吧黑的换成燕麦色吗","goods_id": 714895530125},
    #     {"query":"订单","goods_id": 714895530125},
    #     {"query":"改一下","goods_id": 714895530125},
    #     {"query":"我这边退了很麻烦 几个订单呢","goods_id": 714895530125},
    #     {"query":"是的","goods_id": 714895530125},
    #     {"query":"40","goods_id": 714895530125},
    #     {"query":"对的","goods_id": 714895530125},
    #     {"query":"👌","goods_id": 714895530125},
    #     {"query":"谢谢","goods_id": 714895530125},
    # ]
    
    # goods_id = 653918410246
    # user_queries = [
    #     {"query":"http://item.taobao.com/item.htm?id=653918410246","goods_id":653918410246},
    #     {"query":"跑步有没有问题","goods_id":653918410246},
    #     {"query":"https://detail.tmall.com/item.htm?id=760740990909","goods_id":760740990909},
    #     {"query":"160 110穿多大","goods_id":760740990909},
    #     {"query":"我换个号","goods_id":760740990909}
    # ]
    return _test_multi_turns(user_queries)


def test_multi_turns_anta(session_id,user_queries_path="/efs/projects/aws-samples-llm-bot-branches/aws-samples-llm-bot-dev-online-refactor/source/lambda/online/session_user_queries.json"):
    user_queries = json.load(open(user_queries_path))[session_id]
    return _test_multi_turns(user_queries)
    

def batch_test(data_file, count=1000,add_eval_score=True):
    data = pd.read_csv(data_file).fillna("").to_dict(orient='records')
    session_prefix = f"anta_test_{time.time()}"
    default_llm_config = {
        # 'model_id': 'anthropic.claude-3-haiku-20240307-v1:0',
        # 'model_id': 'anthropic.claude-3-sonnet-20240229-v1:0',
        # 'model_id': 'mistral.mixtral-8x7b-instruct-v0:1',
        # 'model_id':"glm-4-9b-chat",
        # "endpoint_name": "glm-4-9b-chat-2024-06-18-07-37-03-843",
        "model_id": "qwen2-72B-instruct",
        "endpoint_name":  "Qwen2-72B-Instruct-AWQ-2024-06-25-02-15-34-347",
        # "endpoint_name":  "Qwen2-72B-Instruct-AWQ-without-yarn-2024-06-29-12-31-04-818",
        'model_kwargs': {
            'temperature': 0.01, 'max_tokens': 500,
            "repetition_penalty":1.05,
            "stop_token_ids": [151645,151643] ,
            "stop":["<|endoftext|>","<|im_end|>"],
            "top_k":1,
            'top_p': 0.8,
            "seed":42  
            }
        }
    chatbot_config = {
        "chatbot_mode": "agent",
        "use_history": True,
        "enable_trace": True,
        "default_llm_config": default_llm_config,
        "intention_config": {
            "query_key": "query"
        }
    }

    save_csv_path = f'{session_prefix}_anta_test_qwen2-72b-instruct_{len(data)}.csv'


    def _auto_eval_thread_helper(ret_q:queue.Queue):
        data_to_save = []
        while True:
            datum = ret_q.get()
            if datum is None:
                return 
            ground_truth = datum['ground_truth']
            print('ground_truth: ',ground_truth,flush=True)
            sim_score = None
            if add_eval_score and datum['ai_msg'] and ground_truth:
                try:
                    # sim_score = similarity_calculate(str(datum['ai_msg']),str(ground_truth))
                    sim_score = auto_evaluation_with_claude(
                        ref_answer=str(ground_truth),
                        model_answer=str(datum['ai_msg'])
                        )
                except Exception as e:
                    print('auto evaluation error: ',str(e),(str(ground_truth),str(datum['ai_msg'])))
                    

            data_to_save.append({
                "session_id": datum['desensitized_cnick'],
                "goods_id": datum['product_ids'],
                "create_time": datum['create_time'],
                "user_msg":datum['user_msg'],
                "ai_msg": datum['ai_msg'],
                "ground truth": ground_truth,
                "sim_score_with_ground_truth": sim_score,
                "ai_intent": datum['agent_intent_type'],
                "rewrite_query": datum['query_rewrite'],
                "trace_infos":str(trace_infos),
                # "intent": None,
                # "accuracy": None,
                "elpase_time":datum['elpase_time'],
                # "ddb_session_id": session_id,
                # "comments": None,
                # "owner": None,
                "model_id": default_llm_config['model_id'],
                
            })
            # session_id, goods_id, create_time, user_msg, ai_msg, ai_intent, intent, accuracy,rewrite_query
            pd.DataFrame(data_to_save).to_csv(
                save_csv_path,
                index=False
            )

    
    ret_q = queue.Queue(maxsize=1)

    t = Thread(target=_auto_eval_thread_helper,args=(ret_q,))
    t.start()

    # data = data]
    # data_to_save = []
    for datum in tqdm.tqdm(data[:count], total=min(len(data), count)):
        print("=="*50,flush=True)
        start_time = time.time()
        print(f'query: {datum["user_msg"]},\ngoods_id: {datum["product_ids"]}',flush=True)
        
        if datum["product_ids"]:
            try:
                product_ids = int(datum["product_ids"])
            except:
                import traceback
                print(f"error product_ids:\n {traceback.format_exc()}")
                product_ids = datum["product_ids"]
        else:
            product_ids = None
        session_id = f"{session_prefix}_{datum['desensitized_cnick']}"
        chatbot_config.update({"goods_id":product_ids})
        try:
            r = generate_answer(
                datum['user_msg'],
                stream=False,
                session_id=session_id,
                chatbot_config=chatbot_config,
                entry_type="retail"
            )
            print('r: ',r)
            trace_infos = r.get("trace_infos",[])
            
            ai_msg = r['message']['content'].strip().rstrip("<|user|>").strip()
        except:
            import traceback
            print(f"error run:\n {traceback.format_exc()}",flush=True)
            ai_msg = None
            r = {}
            trace_infos=None

        datum['agent_intent_type'] = r.get('current_agent_intent_type',None)
        datum['ai_msg'] = ai_msg
        datum['session_id'] = session_id
        datum['query_rewrite'] = r.get('query_rewrite',None)
        datum['intention_fewshot_examples'] = r.get('intention_fewshot_examples',None)
        if ai_msg:
            datum['elpase_time'] = time.time()-start_time
        else:
            datum['elpase_time'] = None
        
        ground_truth = str(datum.get("ground truth","")).strip()
        datum['ground_truth'] = ground_truth
        ret_q.put(datum)
    
    ret_q.put(None)


def test_multi_turns_pr(mode="agent"):
    session_id = f"anta_multiturn_test_{time.time()}"
    user_queries = [
        {"query":"能发顺丰嘛？","goods_id":641874887898, "use_history":True},
        {"query":"我170能穿吗？","goods_id":641874887898, "use_history":True},
    ]

    default_llm_config = {
        'model_id': 'anthropic.claude-3-sonnet-20240229-v1:0',
    }
    chatbot_config = {
        "chatbot_mode": mode,
        "enable_trace": True,
        "default_llm_config":default_llm_config,
        "intention_config": {
            "query_key": "query"
        }
    }
    for query in user_queries:
        if isinstance(query,str):
            query = {"query":query}
        chatbot_config['use_history'] = query['use_history']
        r = generate_answer(
               query=query['query'],
               stream=False,
               session_id=session_id,
               chatbot_config={**chatbot_config,"goods_id": query.get("goods_id")},
               entry_type="retail"
        )
        print(r['message']['content'])

def complete_test():
    print("start test in chat mode")
    test_multi_turns_pr("chat")
    print("finish test in chat mode")
    print("start test in rag mode")
    test_multi_turns_pr("rag")
    print("finish test in rag mode")
    print("start test in agent mode")
    test_multi_turns_pr("agent")
    print("finish test in agent mode")


if __name__ == "__main__":
    # complete_test()
    test_multi_turns_anta("cn****0076")
    # test_multi_turns()
    # test_multi_turns_0090() 
    # test_multi_turns_0077()
    # test_multi_turns_pr("agent")
    # batch_test(data_file="/efs/projects/aws-samples-llm-bot-branches/aws-samples-llm-bot-dev-online-refactor/customer_poc/anta/anta_batch_test - batch-test-csv-file-626.csv")
    # batch_test()
    # test(
    #     chatbot_mode='agent',
    #     goods_id="675124761798",
    #     query="平常41吗，这款鞋需要多少码"
    # )
    # test(
    #     chatbot_mode='agent',
    #     goods_id="675124761798",
    #     query="平常41吗，这款鞋需要多少码"
    # )
        # query="你家鞋子开胶了，怎么处理？"
    # test(
    #     chatbot_mode='agent',
    #     query="g5.2xlarge ec2的价格是多少"
    #     )
    # test(
    #     chatbot_mode='agent',
    #     session_id="anta_test_1717567916.145038_cn****0099",
    #     query="为什么这个商品需要支付运费？"
    #     )
    # # multi-turn test
    # test(
    #     chatbot_mode='agent',
    #     session_id="anta_test_1717567916.145038_cn****0099",
    #     query="为什么这个商品需要支付运费？"
    #     )
    # multi-turn test

    # multi_turn_test()
    <|MERGE_RESOLUTION|>--- conflicted
+++ resolved
@@ -69,13 +69,9 @@
             "query_key": "query"
         }
     }
-<<<<<<< HEAD
     if record_goods_id:
         chatbot_config["history_config"]=['goods_id']
-=======
-
     query_answers = []
->>>>>>> f8916db0
     for query in user_queries:
         if isinstance(query,str):
             query = {"query":query}
