import sys
import os
import tqdm
sys.path.append("./common_logic")
sys.path.append("../job/dep/llm_bot_dep")
from dotenv import load_dotenv
load_dotenv(
    dotenv_path=os.path.join(os.path.dirname(__file__),'.env')
)
import json
import time 
from common_utils.lambda_invoke_utils import invoke_lambda
import common_utils.websocket_utils as websocket_utils
import pandas as pd 

class DummyWebSocket:
    def post_to_connection(self,ConnectionId,Data):
        data = json.loads(Data)
        ret = data
        message_type = ret['message_type']
        # print('message_type',message_type)
        if message_type == "START":
            pass
        elif message_type == "CHUNK":
            print(ret['message']['content'],end="",flush=True)
        elif message_type == "END":
            return 
        elif message_type == "ERROR":
            print(ret['message']['content'])
            return 
        elif message_type == "MONITOR":
            print("monitor info: ",ret['message'])

websocket_utils.ws_client = DummyWebSocket()


def generate_answer(query,
                    entry_type="retail",
                    stream=False,
                    session_id=None,
                    chatbot_config=None
                    ):
    chatbot_config = chatbot_config or {}
    session_id = session_id or time.time()


    body = {
            "query": query,
            "entry_type": entry_type,
            "session_id":session_id,
            "chatbot_config": chatbot_config     
            }
    event = {
        "body": json.dumps(body)
    }
    if stream:
        event["requestContext"] = {
            "eventType":"MESSAGE",
            "connectionId":f'test_{int(time.time())}'
        }
    response = invoke_lambda(
        lambda_invoke_mode="local",
        lambda_module_path="lambda_main.main",
        event_body=event
    )
    # response = main.lambda_handler(event, context)
    if stream:
        return
    
    if not stream:
        body = json.loads(response["body"])
        # print(body)
        return body


def test(chatbot_mode="chat",session_id=None,query=None):
    default_llm_config = {
        'model_id': 'anthropic.claude-3-sonnet-20240229-v1:0',
        'model_kwargs': {
            'temperature': 0.5, 'max_tokens': 4096}
        }
    chatbot_config = {
        "chatbot_mode": chatbot_mode,
        "use_history": True,
        "query_process_config":{
            "conversation_query_rewrite_config":{
                **default_llm_config
            }
        },
        "intent_recognition_config":{
        },
        "agent_config":{
            **default_llm_config,
            "tools":[]
        },
        "tool_execute_config":{
            "knowledge_base_retriever":{
                "retrievers": [
                {
                    "type": "qd",
                    "workspace_ids": [1],
                    "top_k": 10,
                }
                ]
            }
        },
        "chat_config":{
            **default_llm_config,
        },
        "rag_config": {
            "retriever_config":{
                "retrievers": [
                    {
                        "type": "qd",
                        "workspace_ids": [],
                        "config": {
                            "top_k": 20,
                            "using_whole_doc": True,
                        }
                    },
                ],
                "rerankers": [
                    {
                        "type": "reranker",
                        "config": {
                            "enable_debug": False,
                            "target_model": "bge_reranker_model.tar.gz"
                        }
                    }
                ],
            },
            "llm_config":{
                **default_llm_config,
            }
        },
        "rag_product_aftersales_config": {
            "retriever_config":{
                "retrievers": [
                    {
                        "type": "qq",
                        "workspace_ids": ['retail-shouhou-wuliu'],
                        "config": {
                            "top_k": 2,
                        }
                    },
                ],
                "rerankers": [
                    {
                        "type": "reranker",
                        "config": {
                            "enable_debug": False,
                            "target_model": "bge_reranker_model.tar.gz"
                        }
                    }
                ],
            },
            "llm_config":{
                **default_llm_config,
            }
        },
        "rag_customer_complain_config": {
            "retriever_config":{
                "retrievers": [
                    {
                        "type": "qq",
                        "workspace_ids": ['retail-shouhou-wuliu','retail-quick-reply'],
                        "config": {
                            "top_k": 2,
                        }
                    },
                ],
                "rerankers": [
                    {
                        "type": "reranker",
                        "config": {
                            "enable_debug": False,
                            "target_model": "bge_reranker_model.tar.gz"
                        }
                    }
                ],
            },
            "llm_config":{
                **default_llm_config,
            }
        },
        "rag_promotion_config": {
            "retriever_config":{
                "retrievers": [
                    {
                        "type": "qq",
                        "workspace_ids": ['retail-shouhou-wuliu','retail-quick-reply'],
                        "config": {
                            "top_k": 2,
                        }
                    },
                ],
                "rerankers": [
                    {
                        "type": "reranker",
                        "config": {
                            "enable_debug": False,
                            "target_model": "bge_reranker_model.tar.gz"
                        }
                    }
                ],
            },
            "llm_config":{
                **default_llm_config,
            }
        }
    }
    
<<<<<<< HEAD
    session_id = session_id or f"test_{time.time()}"
    query = query or "很浪费时间 出库的时候也不看清楚？"
=======
    session_id = f"test_{time.time()}"
    
    # 售后物流
>>>>>>> 3b4f98a1
    #"可以发顺丰快递吗？",
    # 客户抱怨
    # "很浪费时间 出库的时候也不看清楚？",
    # 促销查询
    # "评论有惊喜吗？",
    generate_answer(
        query,
        stream=True,
        session_id=session_id,
        chatbot_config=chatbot_config
    )


def batch_test():
    data_file = "/efs/projects/aws-samples-llm-bot-branches/aws-samples-llm-bot-dev-online-refactor/customer_poc/anta/conversation_turns.csv"
    data = pd.read_csv(data_file).to_dict(orient='records')
    session_prefix = f"anta_test_{time.time()}"
    default_llm_config = {
        'model_id': 'anthropic.claude-3-haiku-20240307-v1:0',
        'model_kwargs': {
            'temperature': 0.5, 'max_tokens': 4096}
        }
    chatbot_config = {
        "chatbot_mode": "agent",
        "use_history": True,
        "query_process_config":{
            "conversation_query_rewrite_config":{
                **default_llm_config
            }
        },
        "intent_recognition_config":{
        },
        "agent_config":{
            **default_llm_config,
            "tools":[]
        },
        "tool_execute_config":{
            "knowledge_base_retriever":{
                "retrievers": [
                {
                    "type": "qd",
                    "workspace_ids": [1],
                    "top_k": 10,
                }
                ]
            }
        },
        "chat_config":{
            **default_llm_config,
        },
        "rag_product_aftersales_config": {
            "retriever_config":{
                "retrievers": [
                    {
                        "type": "qq",
                        "workspace_ids": ['retail-shouhou-wuliu'],
                        "config": {
                            "top_k": 2,
                        }
                    },
                ],
                "rerankers": [
                    {
                        "type": "reranker",
                        "config": {
                            "enable_debug": False,
                            "target_model": "bge_reranker_model.tar.gz"
                        }
                    }
                ],
            },
            "llm_config":{
                **default_llm_config,
            }
        },
        "rag_customer_complain_config": {
            "retriever_config":{
                "retrievers": [
                    {
                        "type": "qq",
                        "workspace_ids": ['retail-shouhou-wuliu','retail-quick-reply'],
                        "config": {
                            "top_k": 2,
                        }
                    },
                ],
                "rerankers": [
                    {
                        "type": "reranker",
                        "config": {
                            "enable_debug": False,
                            "target_model": "bge_reranker_model.tar.gz"
                        }
                    }
                ],
            },
            "llm_config":{
                **default_llm_config,
            }
        }
    }
    for datum in tqdm.tqdm(data,total=len(data)):
        print("=="*50)
        print(f'query: {datum["user_msg"]}')
        session_id = f"{session_prefix}_{datum['desensitized_cnick']}"
        r = generate_answer(
            datum['user_msg'],
            stream=False,
            session_id=session_id,
            chatbot_config=chatbot_config
        )
        datum['agent_intent_type'] = r.get('current_agent_intent_type',None)
        datum['ai_msg'] = r['message']['content']


if __name__ == "__main__":
    batch_test()
    # test(
    #     chatbot_mode='agent',
    #     session_id="anta_test_1717567916.145038_cn****0099",
    #     query="说一下具体的解决办法"
    #     )
    <|MERGE_RESOLUTION|>--- conflicted
+++ resolved
@@ -210,14 +210,11 @@
         }
     }
     
-<<<<<<< HEAD
     session_id = session_id or f"test_{time.time()}"
     query = query or "很浪费时间 出库的时候也不看清楚？"
-=======
     session_id = f"test_{time.time()}"
     
     # 售后物流
->>>>>>> 3b4f98a1
     #"可以发顺丰快递吗？",
     # 客户抱怨
     # "很浪费时间 出库的时候也不看清楚？",
