import json
import os

os.environ["PYTHONUNBUFFERED"] = "1"
import logging

import boto3
import sys

from functions.lambda_retriever.utils.aos_retrievers import QueryDocumentKNNRetriever, QueryDocumentBM25Retriever, QueryQuestionRetriever
from functions.lambda_retriever.utils.reranker import BGEReranker, MergeReranker
from functions.lambda_retriever.utils.context_utils import retriever_results_format
from functions.lambda_retriever.utils.websearch_retrievers import GoogleRetriever
from functions.lambda_retriever.utils.chatbot_utils import ChatbotManager

from langchain.retrievers import ContextualCompressionRetriever, AmazonKnowledgeBasesRetriever
from langchain_community.retrievers import AmazonKnowledgeBasesRetriever

from langchain.retrievers.merger_retriever import MergerRetriever
from langchain.schema.runnable import (
    RunnableLambda,
    RunnablePassthrough,
)
from common_logic.common_utils.lambda_invoke_utils import chatbot_lambda_call_wrapper

logger = logging.getLogger("retriever")
logger.setLevel(logging.INFO)

SCRIPT_DIR = os.path.dirname(os.path.abspath(__file__))
sys.path.append(os.path.dirname(SCRIPT_DIR))

chatbot_table_name = os.environ.get("CHATBOT_TABLE", "")
model_table_name = os.environ.get("MODEL_TABLE", "")
index_table_name = os.environ.get("INDEX_TABLE", "")
dynamodb = boto3.resource("dynamodb")
chatbot_table = dynamodb.Table(chatbot_table_name)
model_table = dynamodb.Table(model_table_name)
index_table = dynamodb.Table(index_table_name)
chatbot_manager = ChatbotManager(chatbot_table, index_table, model_table)

region = boto3.Session().region_name

knowledgebase_client = boto3.client("bedrock-agent-runtime", region)
sm_client = boto3.client("sagemaker-runtime")

def get_bedrock_kb_retrievers(knowledge_base_id_list, top_k:int):
    retriever_list = [
        AmazonKnowledgeBasesRetriever(
            knowledge_base_id=knowledge_base_id,
            retrieval_config={"vectorSearchConfiguration": {"numberOfResults": top_k}})
        for knowledge_base_id in knowledge_base_id_list
    ]
    return retriever_list

def get_websearch_retrievers(top_k:int):
    retriever_list = [
        GoogleRetriever(top_k)
    ]
    return retriever_list

<<<<<<< HEAD
def get_custom_qd_retrievers(chatbot, index_tag, qd_config):
=======
def get_custom_qd_retrievers(workspace_ids, qd_config, using_bm25=False):
>>>>>>> ef452e9f
    default_qd_config = {
        "using_whole_doc": False,
        "context_num": 1,
        "top_k": 10,
        "query_key": "query"
    }
    qd_config = {**default_qd_config, **qd_config}
    index_dict = chatbot.get_index_dict()
    retriever_list = [
        QueryDocumentKNNRetriever(
            index_id,
            index_type,
            index_tag,
            chatbot,
            **qd_config
        )
<<<<<<< HEAD
        for index_id, index_type in index_dict.items()
    ] + [
        QueryDocumentBM25Retriever(
            index_id,
            index_type,
            index_tag,
            chatbot,
            **qd_config
        )
        for index_id, index_type in index_dict.items()
=======
        for workspace in workspace_list
>>>>>>> ef452e9f
    ]
    if using_bm25:
        retriever_list += [
            QueryDocumentBM25Retriever(
                workspace=workspace,
                **qd_config
            )
            for workspace in workspace_list
        ]
    return retriever_list

def get_custom_qq_retrievers(chatbot, index_tag, qq_config):
    default_qq_config = {
        "top_k": 10,
        "query_key": "query"
    }
    qq_config = {**default_qq_config, **qq_config}
    index_dict = chatbot.get_index_dict()
    retriever_list = [
        QueryQuestionRetriever(
            index_id,
            index_type,
            index_tag,
            chatbot,
            **qq_config
        )
        for index_id, index_type in index_dict.items()
    ]
    return retriever_list

def get_whole_chain(retriever_list, reranker_config):
    lotr = MergerRetriever(retrievers=retriever_list)
    if len(reranker_config):
        default_reranker_config = {
            "enable_debug": False,
            "target_model": "bge_reranker_model.tar.gz",
            "query_key": "query",
            "top_k": 10
        }
        reranker_config = {**default_reranker_config, **reranker_config}
        compressor = BGEReranker(**reranker_config)
    else:
        compressor = MergeReranker()

    compression_retriever = ContextualCompressionRetriever(
        base_compressor=compressor, base_retriever=lotr
    )
    whole_chain = RunnablePassthrough.assign(
            docs=compression_retriever | RunnableLambda(retriever_results_format))
    return whole_chain


retriever_dict = {
    "qq": get_custom_qq_retrievers,
    "qd": get_custom_qd_retrievers,
    "websearch": get_websearch_retrievers,
    "bedrock_kb": get_bedrock_kb_retrievers,
}

def get_custom_retrievers(group_name, index_tag, retriever_config):
    retriever_type = retriever_config["type"]
    chatbot = chatbot_manager.get_chatbot(group_name, retriever_config["chatbot_id"])
    return retriever_dict[retriever_type](chatbot, index_tag, retriever_config["config"])

@chatbot_lambda_call_wrapper
def lambda_handler(event, context=None):
    event_body = event
    group_name = event_body["chatbot_config"]["group_name"]
    index_tag = event_body["chatbot_config"]["index_tag"]
    retriever_list = []
    for retriever_config in event_body["retrievers"]:
        retriever_type = retriever_config["type"]
        retriever_list.extend(get_custom_retrievers(group_name, index_tag, retriever_config))
    rerankers = event_body.get("rerankers", None)
    if rerankers:
        reranker_config = rerankers[0]["config"]
    else:
        reranker_config = {}
    if len(retriever_list) > 0:
        whole_chain = get_whole_chain(retriever_list, reranker_config)
    else:
        whole_chain = RunnablePassthrough.assign(docs = lambda x: [])
    docs = whole_chain.invoke({"query": event_body["query"], "debug_info": {}})
    return {"code":0, "result": docs}

if __name__ == "__main__":
    query = '''test'''
    event = {
        "body":
            json.dumps(
                {
                    "retrievers": [
                        {
                            "type": "qq",
                            "index_ids": ["test"],
                            "config": {
                                "top_k": 10,
                            }
                        },
                    ],
                    "rerankers": [
                        {
                            "type": "reranker",
                            "config": {
                                "enable_debug": False,
                                "target_model": "bge_reranker_model.tar.gz"
                            }
                        }
                    ],
                    "query": query
                }
            )
    }
    response = lambda_handler(event, None)
    print(response)<|MERGE_RESOLUTION|>--- conflicted
+++ resolved
@@ -58,11 +58,7 @@
     ]
     return retriever_list
 
-<<<<<<< HEAD
-def get_custom_qd_retrievers(chatbot, index_tag, qd_config):
-=======
 def get_custom_qd_retrievers(workspace_ids, qd_config, using_bm25=False):
->>>>>>> ef452e9f
     default_qd_config = {
         "using_whole_doc": False,
         "context_num": 1,
@@ -79,29 +75,14 @@
             chatbot,
             **qd_config
         )
-<<<<<<< HEAD
-        for index_id, index_type in index_dict.items()
+        for workspace in workspace_list
     ] + [
         QueryDocumentBM25Retriever(
-            index_id,
-            index_type,
-            index_tag,
-            chatbot,
+            workspace=workspace,
             **qd_config
         )
-        for index_id, index_type in index_dict.items()
-=======
         for workspace in workspace_list
->>>>>>> ef452e9f
     ]
-    if using_bm25:
-        retriever_list += [
-            QueryDocumentBM25Retriever(
-                workspace=workspace,
-                **qd_config
-            )
-            for workspace in workspace_list
-        ]
     return retriever_list
 
 def get_custom_qq_retrievers(chatbot, index_tag, qq_config):
