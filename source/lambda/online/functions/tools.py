from langchain.pydantic_v1 import BaseModel,Field
from enum import Enum

class ToolDefType(Enum):
    openai = "openai"

class Tool(BaseModel):
    name: str = Field(description="tool name")
    lambda_name: str = Field(description="lambda name")
    lambda_module_path: str = Field(description="local module path")
    handler_name:str = Field(description="local handler name", default="lambda_handler")
    tool_def: dict = Field(description="tool definition")
    tool_def_type: ToolDefType = Field(description="tool definition type",default=ToolDefType.openai.value)
    

class ToolManager:
    def __init__(self) -> None:
        self.tools = {}
    
    def register_tool(self,tool_info:dict):
        tool_def = tool_info['tool_def']
        if "parameters" not in tool_def:
            tool_def['parameters'] = {
                "type": "object",
                "properties": {},
                "required": []
            }

        tool = Tool(**tool_info)
        assert tool.tool_def_type == ToolDefType.openai.value, f"tool_def_type: {tool.tool_def_type} not support"
        self.tools[tool.name] = tool

    def get_tool_by_name(self,name):
        return self.tools[name]

tool_manager = ToolManager()
get_tool_by_name = tool_manager.get_tool_by_name

tool_manager.register_tool({
    "name": "get_weather",
    "lambda_name": "xxxx",
    "lambda_module_path": "functions.lambda_get_weather.get_weather",
    "tool_def":{
            "name": "get_weather",
            "description": "Get the current weather in a given location",
            "parameters": {
                "type": "object",
                "properties": {
                "location": {
                    "description": "The city and state, e.g. San Francisco, CA",
                    "type": "string"
                },
                "unit": {
                    "description": "The unit of temperature",
                    "allOf": [
                    {
                        "title": "Unit",
                        "description": "An enumeration.",
                        "enum": [
                        "celsius",
                        "fahrenheit"
                        ]
                    }
                    ]
                }
                },
                "required": [
                "location",
                "unit"
                ]
            }
        }
    }
)


tool_manager.register_tool(
    {
        "name":"give_rhetorical_question",
        "lambda_name": "xxxx",
        "lambda_module_path": "functions.lambda_give_rhetorical_question.give_rhetorical_question",
        "tool_def":{
                "name": "give_rhetorical_question",
                "description": "If the user's question is not clear and specific, resulting in the inability to call other tools, please call this tool to ask the user a rhetorical question",
                "parameters": {
                    "type": "object",
                    "properties": {
                        "question": {
                            "description": "Rhetorical questions for users",
                            "type": "string"
                    }
                },
                "required": ["question"]
            }
        }
    }
)


tool_manager.register_tool(
    {
        "name":"no_available_tool",
        "lambda_name": "xxxx",
        "lambda_module_path": "functions.lambda_no_available_tool.no_available_tool",
        "tool_def":{
                "name": "no_available_tool",
                "description": "If you find some tools are not available, call this tool",
                "parameters": {
                    "type": "object",
                    "properties": {
                        "response": {
                            "description": "Response to user that no relevant tool exists to answer the question at hand",
                            "type": "string"
                    }
                },
                "required": ["response"]
            }
        }
    }
)


tool_manager.register_tool(
    {
        "name":"give_final_response",
        "lambda_name": "xxxx",
        "lambda_module_path": "functions.lambda_give_final_response.give_final_response",
        "tool_def":{
                "name": "give_final_response",
                "description": "If none of the other tools need to be called, call the current tool to complete the direct response to the user.",
                "parameters": {
                    "type": "object",
                    "properties": {
                        "response": {
                            "description": "Response to user",
                            "type": "string"
                    }
                },
                "required": ["response"]
            }
        }
    }
)

tool_manager.register_tool(
    {
        "name":"search_lihoyo",
        "lambda_name": "xxxx",
        "lambda_module_path": "functions.lambda_retriever.retriever",
        "tool_def":{
                "name": "search_lihoyo",
                "description": "Retrieve knowledge about lihoyo",
                "parameters": {
                    "type": "object",
                    "properties": {
                        "query": {
                            "description": "query to retrieve",
                            "type": "string"
                    }
                },
                "required": ["query"]
            }
        }
    }
)



##### default tools #########
tool_manager.register_tool({
    "name": "service_availability",
    "lambda_name": "xxxx",
    "lambda_module_path": "xxxx",
    "tool_def":{
        "name": "service_availability",
        "description":"query the availability of service in specified region",
        "parameters":{
            "type":"object",
            "properties":{
                "service":{
                    "type":"string",
                    "description":"the AWS service name"
                },
                "region":{
                    "type":"string",
                    "description":"the AWS region name where the service is located in, for example us-east-1(N.Virginal), us-west-2(Oregon), eu-west-2(London), ap-southeast-1(Singapore)"
                }
            },
            "required":[
                "service",
                "region"
            ]
        }
    }
})


tool_manager.register_tool({
    "name": "explain_abbr",
    "lambda_name": "xxxx",
    "lambda_module_path": "xxxx",
    "tool_def":{
        "name": "explain_abbr",
        "description": "explain abbreviation for user",
        "parameters": {
            "type": "object",
            "properties": {
                "abbr": {
                    "type": "string",
                    "description": "the abbreviation of terms in AWS"
                }
            },
            "required": ["abbr"]
        }
    }
})

tool_manager.register_tool({
    "name": "get_contact",
    "lambda_name": "xxxx",
    "lambda_module_path": "xxxx",
    "tool_def":{
        "name":"get_contact",
        "description":"query the contact person in the 'SSO' organization",
        "parameters":{
            "type":"object",
            "properties":{
                "employee":{
                    "type":"string",
                    "description":"employee name in the 'SSO' organization"
                },
                "role":{
                    "type":"string",
                    "description":"employee's role, usually it's Sales, Product Manager, Tech, Program Manager, Leader"
                },
                "domain":{
                    "type":"string",
                    "description":"Techical domain for the employee，For Example AIML, Analytics, Compute"
                },
                "scope":{
                    "type":"string",
                    "description":"employee's scope of responsibility. For Sales role, it could be territory like north/east/south/west, For tech role, it could be specific service"
                }
            },
            "required":[
                "employee"
            ]
        }
     }
})

tool_manager.register_tool({
    "name": "ec2_price",
    "lambda_name": "xxxx",
    "lambda_module_path": "xxxx",
    "tool_def": {
        "name": "ec2_price",
        "description": "query the price of AWS ec2 instance",
        "parameters": {
            "type": "object",
            "properties": {
                "instance_type": {
                    "type": "string",
                    "description": "the AWS ec2 instance type, for example, c5.xlarge, m5.large, t3.mirco, g4dn.2xlarge, if it is a partial of the instance type, you should try to auto complete it. for example, if it is r6g.2x, you can complete it as r6g.2xlarge"
                },
                "region": {
                    "type": "string",
                    "description": "the AWS region name where the ec2 is located in, for example us-east-1, us-west-1, if it is common words such as 'us east 1','美东1','美西2',you should try to normalize it to standard AWS region name, for example, 'us east 1' is normalized to 'us-east-1', '美东2' is normalized to 'us-east-2','美西2' is normalized to 'us-west-2','北京' is normalized to 'cn-north-1', '宁夏' is normalized to 'cn-northwest-1', '中国区' is normalized to 'cn-north-1'"
                },
                "os": {
                    "type": "string",
                    "description": "the operating system of ec2 instance, the valid value should be 'Linux' or 'Windows'"
                },
                "term": {
                    "type": "string",
                    "description": "the payment term, the valid value should be 'OnDemand' or 'Reserved' "
                },
                "purchase_option": {
                    "type": "string",
                    "description": "the purchase option of Reserved instance, the valid value should be 'No Upfront', 'Partial Upfront' or 'All Upfront' "
                }
            },
            "required": ["instance_type"]
        }
    }

})

tool_manager.register_tool({
    "name":"assist",
    "lambda_name": "xxxx",
    "lambda_module_path": "xxxx",
    "tool_def": {
        "name": "assist",
        "description": "assist user to do some office work"
    }
})

tool_manager.register_tool({
    "name":"QA",
    "lambda_name": "xxxx",
    "lambda_module_path": "xxxx",
    "tool_def": {
        "name": "QA",
        "description": "answer question according to searched relevant content"
    }
})

tool_manager.register_tool({
    "name": "chat",
    "lambda_name": "xxxx",
    "lambda_module_path": "xxxx",
    "tool_def": {
        "name": "chat",
        "description": "chi-chat with AI"
    }
})

tool_manager.register_tool({
    "name":"comfort",
    "lambda_name": "xxxx",
    "lambda_module_path": "xxxx",
    "tool_def": {
        "name": "comfort",
        "description": "comfort user to mitigate their bad emotion"
    }

})

tool_manager.register_tool({
    "name":"transfer",
    "lambda_name": "xxxx",
    "lambda_module_path": "xxxx",
    "tool_def": {
        "name": "transfer",
        "description": "transfer the conversation to manual customer service"
    }
})

# retail tools
tool_manager.register_tool({
    "name":"daily_reception",
    "lambda_name": "xxxx",
    "lambda_module_path": "functions.retail_tools.lambda_daily_reception.daily_reception",
    "tool_def": {
        "name": "daily_reception",
        "description": "daily reception",
        "parameters":{
            "type":"object",
            "properties":{
                "response":{
                    "type": "string",
                    "description": "This tool handles daily responses from customer"
                }
            },
            "required": ["response"]
        },
       
    }
})


tool_manager.register_tool({
    "name":"goods_exchange",
    "lambda_name": "xxxx",
    "lambda_module_path": "functions.retail_tools.lambda_goods_exchage.goods_exchange",
    "tool_def": {
        "name": "goods_exchange",
        "description": "This tool handles user requests for product returns or exchanges."
    }
})




tool_manager.register_tool({
    "name":"客户抱怨",
    "lambda_name": "xxxx",
    "lambda_module_path": "xxxx",
    "tool_def": {
        "name": "客户抱怨",
        "description": "客户抱怨"
    }
})

tool_manager.register_tool({
    "name":"物流信息查询",
    "lambda_name": "xxxx",
    "lambda_module_path": "xxxx",
    "tool_def": {
        "name": "物流信息查询",
        "description": "物流信息查询"
    }
})

tool_manager.register_tool({
    "name":"下单流程",
    "lambda_name": "xxxx",
    "lambda_module_path": "xxxx",
    "tool_def": {
        "name": "下单流程",
        "description": "下单流程"
    }
})

tool_manager.register_tool({
    "name":"size_guide",
    "lambda_name": "xxxx",
    "lambda_module_path": "functions.retail_tools.lambda_size_guide.size_guide",
    "tool_def": {
        "name": "size_guide",
        "description": "size guide for customer",
        "parameters": {
            "type": "object",
            "properties": {
                "height": {
                    "description": "height of the customer",
                    "type": "int"
                },
                "weight": {
                    "description": "weight of the customer",
                    "type": "int"
                },
                "shoes_size": {
                    "description": "size of the customer's shoes",
                    "type": "float"
                },
                "foot_length": {
                    "description": "length of the customer's foot",
                    "type": "float"
                }
            },
            # "required": ["height", "weight", "shoes_size", "foot_length"]
            "required": []
        }
    }
})

tool_manager.register_tool({
    "name":"商品信息查询",
    "lambda_name": "xxxx",
    "lambda_module_path": "xxxx",
    "tool_def": {
        "name": "商品信息查询",
        "description": "商品信息查询"
    }
})

tool_manager.register_tool({
    "name":"rule_response",
    "lambda_name": "xxxx",
    "lambda_module_path": "xxxx",
    "tool_def": {
        "name": "rule_response",
        "description": "If a user's reply contains just a link or a long number, use this tool to reply."
    }
})

tool_manager.register_tool({
    "name":"下单流程",
    "lambda_name": "xxxx",
    "lambda_module_path": "xxxx",
    "tool_def": {
        "name": "下单流程",
        "description": "下单流程"
    }
})

tool_manager.register_tool({
    "name":"促销查询",
    "lambda_name": "xxxx",
    "lambda_module_path": "xxxx",
    "tool_def": {
        "name": "促销查询",
        "description": "促销查询"
    }
})

tool_manager.register_tool({
    "name":"转人工",
    "lambda_name": "xxxx",
    "lambda_module_path": "functions.retail_tools.lambda_human",
    "tool_def": {
        "name": "转人工",
        "description": "转人工"
    }
})
tool_manager.register_tool({
    "name":"信息缺失",
    "lambda_name": "xxxx",
    "lambda_module_path": "xxxx",
    "tool_def": {
        "name": "信息缺失",
        "description": "信息缺失"
    }
})

<<<<<<< HEAD
tool_manager.register_tool(
    {
        "name":"product_aftersales",
        "lambda_name": "xxxx",
        "lambda_module_path": "functions.retail_tools.lambda_product_aftersales.product_aftersales",
        "tool_def": {
                "name": "product_aftersales",
                "description": "product after-sales processing, including various returns, exchanges, wrong shipments, and missing shipments. and handling of consumer complaints about products",
                "parameters": {
                    "type": "object",
                    "properties": {
                        "query": {
                            "description": "query for product aftersales",
                            "type": "string"
                    }
                },
                "required": ["query"]
            }
        }
    }
)

tool_manager.register_tool({
    "name":"物流规则",
    "lambda_name": "xxxx",
    "lambda_module_path": "xxxx",
    "tool_def": {
        "name": "物流规则",
        "description": "物流规则"
    }
})

tool_manager.register_tool({
    "name":"商品质量问题",
    "lambda_name": "xxxx",
    "lambda_module_path": "xxxx",
    "tool_def": {
        "name": "商品质量问题",
        "description": "商品质量问题"
    }
})


=======
# 商品质量问题
tool_manager.register_tool(
    {
        "name":"product_quality",
        "lambda_name": "xxxx",
        "lambda_module_path": "functions.retail_tools.lambda_product_aftersales.product_aftersales",
        "tool_def": {
                "name": "product_quality",
                "description": "product after-sales processing, including handling of consumer complaints about products quality",
        }
    }
)

# 物流规则
tool_manager.register_tool(
    {
        "name":"product_logistics",
        "lambda_name": "xxxx",
        "lambda_module_path": "functions.retail_tools.lambda_product_aftersales.product_aftersales",
        "tool_def": {
                "name": "product_logistics",
                "description": "product after-sales processing, including various returns, exchanges, wrong shipments, and missing shipments",
        }
    }
)
>>>>>>> 881b6531
<|MERGE_RESOLUTION|>--- conflicted
+++ resolved
@@ -495,51 +495,6 @@
     }
 })
 
-<<<<<<< HEAD
-tool_manager.register_tool(
-    {
-        "name":"product_aftersales",
-        "lambda_name": "xxxx",
-        "lambda_module_path": "functions.retail_tools.lambda_product_aftersales.product_aftersales",
-        "tool_def": {
-                "name": "product_aftersales",
-                "description": "product after-sales processing, including various returns, exchanges, wrong shipments, and missing shipments. and handling of consumer complaints about products",
-                "parameters": {
-                    "type": "object",
-                    "properties": {
-                        "query": {
-                            "description": "query for product aftersales",
-                            "type": "string"
-                    }
-                },
-                "required": ["query"]
-            }
-        }
-    }
-)
-
-tool_manager.register_tool({
-    "name":"物流规则",
-    "lambda_name": "xxxx",
-    "lambda_module_path": "xxxx",
-    "tool_def": {
-        "name": "物流规则",
-        "description": "物流规则"
-    }
-})
-
-tool_manager.register_tool({
-    "name":"商品质量问题",
-    "lambda_name": "xxxx",
-    "lambda_module_path": "xxxx",
-    "tool_def": {
-        "name": "商品质量问题",
-        "description": "商品质量问题"
-    }
-})
-
-
-=======
 # 商品质量问题
 tool_manager.register_tool(
     {
@@ -564,5 +519,4 @@
                 "description": "product after-sales processing, including various returns, exchanges, wrong shipments, and missing shipments",
         }
     }
-)
->>>>>>> 881b6531
+)