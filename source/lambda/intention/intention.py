--- conflicted
+++ resolved
@@ -3,20 +3,12 @@
 import os
 import re
 import time
-<<<<<<< HEAD
-=======
 from typing import List
-from aiohttp import ClientError
->>>>>>> de5812df
 import boto3
 from openpyxl import load_workbook
 from io import BytesIO
 from botocore.paginate import TokenEncoder
-<<<<<<< HEAD
-from opensearchpy import NotFoundError, RequestError, helpers
-=======
-from opensearchpy import RequestError, helpers, RequestsHttpConnection
->>>>>>> de5812df
+from opensearchpy import NotFoundError, RequestError, helpers, RequestsHttpConnection
 import logging
 from langchain.embeddings.bedrock import BedrockEmbeddings
 from langchain.docstore.document import Document
@@ -194,7 +186,6 @@
             "body": json.dumps(f"Error: {str(e)}"),
         }
 
-<<<<<<< HEAD
 def __delete_execution(event, group_name):
     input_body = json.loads(event["body"])
     execution_ids = input_body.get("executionIds")
@@ -250,8 +241,6 @@
                 logger.info("Deleted document with id %s", doc_id)
     except NotFoundError:
             logger.info("Index is not existed: %s", index_name)
-=======
->>>>>>> de5812df
 
 def __get_query_parameter(event, parameter_name, default_value=None):
     if (
@@ -335,50 +324,10 @@
     execution_detail["index"] = input_body.get("index")
     execution_detail["model"] = input_body.get("model")
     execution_detail["fileName"] = input_body.get("s3Prefix").split("/").pop()
-<<<<<<< HEAD
     bucket=input_body.get("s3Bucket")
     prefix=input_body.get("s3Prefix")
     s3_response = __get_s3_object_with_retry(bucket, prefix)
     file_content = s3_response['Body'].read()
-=======
-    # execution_detail["tag"] = input_body.get("tag") if input_body.get("tag") else execution_detail["index"]
-    bucket = input_body.get("s3Bucket")
-    prefix = input_body.get("s3Prefix")
-    create_time = str(datetime.now(timezone.utc))
-
-    initiate_model(
-        model_table=model_table,
-        group_name=execution_detail["groupName"],
-        model_id=f"{input_body.get('chatbotId')}-embedding",
-        embedding_endpoint=input_body.get("model")
-    )
-    index_list = input_body.get("index").split(",")
-    for index in index_list:
-        # update chatbot table
-        initiate_chatbot(
-            chatbot_table,
-            execution_detail["groupName"],
-            input_body.get("chatbotId"),
-            index,
-            IndexType.INTENTION.value,
-            index,
-            create_time,
-        )
-
-        # update index table
-        initiate_index(
-            index_table,
-            execution_detail["groupName"],
-            index,
-            input_body.get("model"),
-            IndexType.INTENTION.value,
-            index,
-            create_time,
-            "Answer question based on intention",
-        )
-    response = __get_s3_object_with_retry(bucket, prefix)
-    file_content = response['Body'].read()
->>>>>>> de5812df
     excel_file = BytesIO(file_content)
     workbook = load_workbook(excel_file)
     sheet = workbook.active
@@ -409,11 +358,11 @@
         }
     )
     # write to aos(vectorData)
-<<<<<<< HEAD
-    __save_2_aos(input_body.get("model", {}).get("value"), execution_detail["index"], qaList)
-=======
+# # <<<<<<< HEAD
+#     __save_2_aos(input_body.get("model", {}).get("value"), execution_detail["index"], qaList)
+# # =======
     __save_2_aos(input_body.get("model"), execution_detail["index"], qaList, bucket, prefix)
->>>>>>> de5812df
+# >>>>>>> de5812df214387970b7f0a344707524c82bd19fe
 
     return {
         "execution_id": execution_detail["tableItemId"],
@@ -510,29 +459,16 @@
     }
     try:
         aos_client.indices.create(index=index, body=body)
-<<<<<<< HEAD
         logger.info("Index %s created successfully.", index)
     except RequestError as e:
         logger.info(e.error)
-    
-=======
-        logger.info(f"Index {index} created successfully.")
-    except RequestError as e:
-        logger.error(e.error)
-
->>>>>>> de5812df
 
 def __refresh_index(index: str, modelId: str, qaList):
     success, failed = helpers.bulk(aos_client,  __append_embeddings(
         index, modelId, qaList), chunk_size=BULK_SIZE)
     aos_client.indices.refresh(index=index)
-<<<<<<< HEAD
     logger.info("Successfully added: %d ", success)
     logger.info("Failed: %d ", failed)
-=======
-    logger.info(f"Successfully added: {success} ")
-    logger.info(f"Failed: {len(failed)} ")
->>>>>>> de5812df
 
 
 def __append_embeddings(index, modelId, qaList: list):
@@ -605,21 +541,12 @@
     while attempt < max_retries:
         try:
             return s3_client.get_object(Bucket=bucket, Key=key)
-<<<<<<< HEAD
         except Exception:
             logger.info("Attempt %d failed", attempt + 1)
             attempt += 1
             if attempt >= max_retries:
                 logger.info("Time out, retry...")
                 raise 
-=======
-        except Exception as e:
-            logger.info(f"Attempt {attempt + 1} failed: {e}")
-            attempt += 1
-            if attempt >= max_retries:
-                logger.info("Time out, retry...")
-                raise
->>>>>>> de5812df
             time.sleep(delay)
 
 
