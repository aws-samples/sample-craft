--- conflicted
+++ resolved
@@ -20,12 +20,7 @@
 from requests_aws4auth import AWS4Auth
 
 from aos.aos_utils import LLMBotOpenSearchClient
-<<<<<<< HEAD
 from constant import (BULK_SIZE,
-=======
-from constant import (AOS_INDEX,
-                      BULK_SIZE,
->>>>>>> 117596a3
                       DEFAULT_CONTENT_TYPE,
                       DEFAULT_MAX_ITEMS,
                       DEFAULT_SIZE,
@@ -34,10 +29,6 @@
                       INDEX_USED_SCAN_RESOURCE,
                       PRESIGNED_URL_RESOURCE,
                       SECRET_NAME,
-<<<<<<< HEAD
-=======
-                      IndexType,
->>>>>>> 117596a3
                       ModelDimensionMap)
 
 logger = logging.getLogger(__name__)
@@ -186,12 +177,12 @@
             "headers": resp_header,
             "body": json.dumps(output),
         }
-    except Exception as err:
-        logger.error("Error: %s", str(err))
+    except Exception as error:
+        logger.error("Error: %s", str(error))
         return {
             "statusCode": 500,
             "headers": resp_header,
-            "body": json.dumps(f"Error: {str(err)}"),
+            "body": json.dumps(f"Error: {str(error)}"),
         }
 
 
@@ -480,8 +471,8 @@
     try:
         aos_client.indices.create(index=index, body=body)
         logger.info("Index %s created successfully.", index)
-    except RequestError as err:
-        logger.info(err.error)
+    except RequestError as error:
+        logger.info(error.error)
 
 
 def __refresh_index(index: str, modelId: str, qaList):
@@ -582,7 +573,6 @@
                 raise
             time.sleep(delay)
 
-
 def __download_template():
     url = s3_client.generate_presigned_url(
         ClientMethod="get_object",
