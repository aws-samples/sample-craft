--- conflicted
+++ resolved
@@ -1,4 +1,5 @@
 import base64
+import importlib.resources
 import importlib.resources
 import io
 import json
@@ -52,39 +53,6 @@
 s3_client = boto3.client("s3")
 
 
-<<<<<<< HEAD
-=======
-def get_api_key(api_secret_name):
-    """
-    Get the API key from AWS Secrets Manager.
-
-    Args:
-        api_secret_name (str): The name of the secret in AWS Secrets Manager containing the API key.
-
-    Returns:
-        str: The API key.
-    """
-    try:
-        # Create a Secrets Manager client
-        secrets_client = boto3.client("secretsmanager")
-        # Get the secret value
-        secret_response = secrets_client.get_secret_value(
-            SecretId=api_secret_name
-        )
-        # Parse the secret JSON
-        if "SecretString" in secret_response:
-            secret_data = json.loads(secret_response["SecretString"])
-            api_key = secret_data.get("key")
-            logger.info(
-                f"Successfully retrieved API key from secret: {api_secret_name}"
-            )
-            return api_key
-    except Exception as e:
-        logger.error(f"Error retrieving secret {api_secret_name}: {str(e)}")
-    return None
-
-
->>>>>>> 85bb0d3b
 def load_prompt_file(file_path, is_json=False):
     """Load a prompt file from package resources or file system.
 
@@ -116,7 +84,6 @@
     classify them, and generate appropriate descriptions or representations.
     """
 
-<<<<<<< HEAD
     def __init__(self):
         """Initialize the figureUnderstand class with Bedrock runtime client."""
         self.bedrock_runtime = boto3.client(service_name="bedrock-runtime")
@@ -125,34 +92,6 @@
             "figure_classification.txt"
         )
         self.mermaid_template_prompt = load_prompt_file("mermaid_template.txt")
-=======
-    def __init__(
-        self,
-        model_provider="bedrock",
-        model_id="anthropic.claude-3-5-sonnet-20241022-v2:0",
-        api_url=None,
-        api_key=None,
-    ):
-        """Initialize the figureUnderstand class with configurable model provider.
-
-        Args:
-            model_provider (str): The model provider to use ('bedrock', 'openai', 'siliconflow', etc.)
-            model_id (str): The model ID to use
-            api_url (str, optional): The API URL for non-AWS providers
-            api_key (str, optional): The API key for non-AWS providers
-        """
-        self.model_provider = model_provider.lower()
-        self.model_id = model_id
-        self.api_url = api_url
-        self.api_key = api_key
-
-        # Initialize appropriate client based on provider
-        if self.model_provider == "bedrock":
-            self.bedrock_runtime = boto3.client(service_name="bedrock-runtime")
-
-        # Load mermaid prompt using the unified function
-        self.mermaid_prompt = load_prompt_file("mermaid.json", is_json=True)
->>>>>>> 85bb0d3b
 
     def invoke_llm(self, img, prompt, prefix="<output>", stop="</output>"):
         """Invoke the LLM model with an image and prompt.
@@ -173,6 +112,9 @@
             # If img is a PIL Image, convert it to base64
             image_stream = io.BytesIO()
             img.save(image_stream, format="JPEG")
+            base64_encoded = base64.b64encode(image_stream.getvalue()).decode(
+                "utf-8"
+            )
             base64_encoded = base64.b64encode(image_stream.getvalue()).decode(
                 "utf-8"
             )
@@ -207,11 +149,7 @@
             },
             {"role": "assistant", "content": prefix},
         ]
-<<<<<<< HEAD
         model_id = "us.anthropic.claude-3-5-sonnet-20241022-v2:0"
-=======
-
->>>>>>> 85bb0d3b
         body = json.dumps(
             {
                 "anthropic_version": "bedrock-2023-05-31",
@@ -220,7 +158,6 @@
                 "stop_sequences": [stop],
             }
         )
-<<<<<<< HEAD
         response = self.bedrock_runtime.invoke_model(
             body=body, modelId=model_id
         )
@@ -230,78 +167,6 @@
 
     def get_classification(self, img):
         output = self.invoke_llm(img, self.figure_classification_prompt)
-=======
-
-        try:
-            response = self.bedrock_runtime.invoke_model(
-                body=body, modelId=self.model_id
-            )
-            response_body = json.loads(response.get("body").read())
-            result = prefix + response_body["content"][0]["text"] + stop
-            return result
-        except Exception as e:
-            logger.error(f"Error invoking Bedrock model: {e}")
-            raise
-
-    def _invoke_openai_compatible(self, base64_encoded, prompt, prefix, stop):
-        """Invoke OpenAI-compatible API (OpenAI, SiliconFlow, etc.)"""
-        import requests
-
-        if not self.api_url or not self.api_key:
-            raise ValueError(
-                "API URL and API key are required for OpenAI-compatible providers"
-            )
-
-        headers = {
-            "Authorization": f"Bearer {self.api_key}",
-            "Content-Type": "application/json",
-        }
-
-        payload = {
-            "model": self.model_id,
-            "messages": [
-                {
-                    "role": "user",
-                    "content": [
-                        {"type": "text", "text": prompt},
-                        {
-                            "type": "image_url",
-                            "image_url": {
-                                "url": f"data:image/jpeg;base64,{base64_encoded}",
-                            },
-                        },
-                    ],
-                },
-                {"role": "assistant", "content": prefix},
-            ],
-            "max_tokens": 4096,
-            "stop": [stop],
-        }
-
-        try:
-            response = requests.post(
-                self.api_url, json=payload, headers=headers
-            )
-            response.raise_for_status()
-            response_data = response.json()
-
-            # Extract text from response based on OpenAI format
-            result = (
-                prefix
-                + response_data["choices"][0]["message"]["content"]
-                + stop
-            )
-            return result
-        except Exception as e:
-            logger.error(f"Error invoking {self.model_provider} API: {e}")
-            raise
-
-    def get_classification(self, img):
-        figure_classification_prompt = load_prompt_file(
-            "figure_classification.txt"
-        )
-        output = self.invoke_llm(img, figure_classification_prompt)
->>>>>>> 85bb0d3b
         return output
 
     def get_chart(self, img, context, tag):
@@ -316,14 +181,12 @@
         return f"![{output}]()"
 
     def get_mermaid(self, img, classification):
-<<<<<<< HEAD
         prompt = self.mermaid_template_prompt.format(
-=======
-        mermaid_prompt = load_prompt_file("mermaid_template.txt")
-        prompt = mermaid_prompt.format(
->>>>>>> 85bb0d3b
             diagram_type=classification,
             diagram_example=self.mermaid_prompt[classification],
+        )
+        output = self.invoke_llm(
+            img, prompt, prefix="<description>", stop="</mermaid>"
         )
         output = self.invoke_llm(
             img, prompt, prefix="<description>", stop="</mermaid>"
@@ -355,6 +218,7 @@
             description = self.get_description(img, context, tag)
             description = self.parse_result(description, "output")
             output = f"\n<figure>\n<type>image</type>\n<link>{s3_link}</link>\n<desp>\n{description}\n</desp>\n</figure>\n"
+            output = f"\n<figure>\n<type>image</type>\n<link>{s3_link}</link>\n<desp>\n{description}\n</desp>\n</figure>\n"
         return output
 
 
@@ -402,6 +266,9 @@
         is_bytes: Whether image_data contains binary data instead of a file path
     """
     hour_timestamp = datetime.now().strftime("%Y-%m-%d-%H")
+    image_name = (
+        f"{idx:05d}-{datetime.now().strftime('%Y-%m-%d-%H-%M-%S-%f')}.jpg"
+    )
     image_name = (
         f"{idx:05d}-{datetime.now().strftime('%Y-%m-%d-%H-%M-%S-%f')}.jpg"
     )
@@ -470,6 +337,9 @@
             logger.warning(
                 f"Image {idx} is too small ({width}x{height}). Skipping processing."
             )
+            logger.warning(
+                f"Image {idx} is too small ({width}x{height}). Skipping processing."
+            )
             return None
 
     image_base64 = encode_image_to_base64(img_path)
@@ -484,26 +354,31 @@
     understanding = figure_llm.figure_understand(
         image_base64, context, image_tag, s3_link=f"{idx:05d}.jpg"
     )
+    understanding = figure_llm.figure_understand(
+        image_base64, context, image_tag, s3_link=f"{idx:05d}.jpg"
+    )
 
     # Update S3 link
     if not s3_link:
         s3_link = upload_image_to_s3(
             img_path, bucket_name, file_name, "image", idx
         )
+        s3_link = upload_image_to_s3(
+            img_path, bucket_name, file_name, "image", idx
+        )
 
     understanding = understanding.replace(
         f"<link>{idx:05d}.jpg</link>", f"<link>{s3_link}</link>"
     )
+    understanding = understanding.replace(
+        f"<link>{idx:05d}.jpg</link>", f"<link>{s3_link}</link>"
+    )
 
     return understanding, s3_link
 
 
 def process_markdown_images_with_llm(
-<<<<<<< HEAD
     content: str, bucket_name: str, file_name: str
-=======
-    content: str, bucket_name: str, file_name: str, **kwargs
->>>>>>> 85bb0d3b
 ) -> str:
     """Process all images in markdown content and upload them to S3.
 
@@ -555,13 +430,12 @@
                     logger.error(
                         f"Error downloading image from URL {img_path}: {e}"
                     )
+                    logger.error(
+                        f"Error downloading image from URL {img_path}: {e}"
+                    )
                     result += match.group(1)
                     last_end = end
                     continue
-<<<<<<< HEAD
-=======
-            # Handle local images from docx
->>>>>>> 85bb0d3b
             elif img_path.startswith("/tmp/doc_images/"):
                 local_img_path = img_path
             else:
