--- conflicted
+++ resolved
@@ -11,11 +11,7 @@
 import uuid
 
 
-<<<<<<< HEAD
 from retriever import QueryDocumentRetriever, QueryQuestionRetriever, index_results_format
-=======
-from retriever import QueryDocumentRetriever, QueryQuestionRetriever
->>>>>>> 51dadb22
 from reranker import BGEReranker
 # from llm_utils import CustomLLM
 from langchain.retrievers.merger_retriever import MergerRetriever
@@ -682,7 +678,6 @@
     # 2.1 query question retrieval.
     dgr_q_q_retriever = QueryQuestionRetriever(
         index=aos_index_dgr_qq, vector_field="embedding", source_field="source", size=5)
-<<<<<<< HEAD
     mkt_q_d_retriever = QueryDocumentRetriever(aos_index_mkt_qd, "vector_field", "text", "file_path")
     mkt_q_q_retriever = QueryQuestionRetriever(
         index=aos_index_mkt_qq, vector_field="vector_field", source_field="file_path", size=5)
@@ -760,13 +755,6 @@
                 "sources": format_sources,
                 "debug_info": lambda x:x["debug_info"]})
     qq_chain = dgr_q_q_retriever
-=======
-
-    # 2.2 query document retrieval + LLM.
-    qd_llm_chain = get_qd_llm_chain([aos_index_dgr_qd, aos_index_mkt_qd], llm_model_id, stream, top_n=5)
-
-    # 2.3 query question router.
->>>>>>> 51dadb22
     def qq_route(info, threshold=0.9):
         for doc in info["docs"]:
             if doc.metadata["score"] > threshold:
@@ -781,30 +769,12 @@
                 "debug_info": lambda x:x["debug_info"]}
             ) | RunnableLambda(qq_route)
 
-<<<<<<< HEAD
     strict_q_q_chain = mkt_q_q_retriever | RunnableLambda(index_results_format)
 
 
     intent_recognition_chain = RunnablePassthrough.assign(
         intent_type=auto_intention_recoginition_chain(aos_index_mkt_qq)
     )
-=======
-    # 3. Chat Intent
-    llm_chain = get_llm_chain(llm_model_id, stream)
-
-    # general router.
-    def route(info):
-        if info["intent_type"] == IntentType.AUTO.value:
-            return qq_qd_llm_chain
-        elif info["intent_type"] == IntentType.KNOWLEDGE_QA.value:
-            return qq_qd_llm_chain
-        elif info["intent_type"] == IntentType.CHAT.value:
-            return llm_chain
-        elif info["intent_type"] == IntentType.STRICT_QQ.value:
-            return strict_q_q_chain
-        else:
-            return qq_qd_llm_chain
->>>>>>> 51dadb22
 
     full_chain = intent_recognition_chain | RunnableBranch(
         (lambda x:x['intent_type'] == IntentType.STRICT_QQ.value, strict_q_q_chain),
