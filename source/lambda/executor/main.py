--- conflicted
+++ resolved
@@ -632,27 +632,12 @@
 
 def get_rag_llm_chain(llm_model_id, stream, model_kwargs=None):
     def contexts_trunc(docs: list, context_num=2):
-<<<<<<< HEAD
-        contexts = [doc.page_content for doc in docs[:context_num]]
-        sources = [doc.metadata["source"] for doc in docs[:context_num]]
-        # filter same docs
-        context_set = set()
-        trunced_contexts = []
-        trunced_sources = []
-        for c, s in zip(contexts, sources):
-            if c not in context_set:
-                trunced_contexts.append(c)
-                trunced_sources.append(s)
-                context_set.add(c)
-        return trunced_contexts, trunced_sources
-=======
         docs = [doc for doc in docs[:context_num]]
         # filter same docs
         s = set()
         context_strs = []
         context_docs = []
         context_sources = []
->>>>>>> 3db968a1
 
         for doc in docs:
             content = doc.page_content
@@ -673,14 +658,9 @@
     
     # TODO opt with efficiency
     contexts_trunc_stage = RunnablePassthrough.assign(
-<<<<<<< HEAD
-        contexts=lambda x: contexts_trunc(x["docs"], context_num=5)[0],
-        sources=lambda x: contexts_trunc(x["docs"], context_num=5)[1]
-=======
         contexts=lambda x: contexts_trunc(x["docs"], context_num=5)['contexts'],
         context_docs=lambda x: contexts_trunc(x["docs"], context_num=5)['context_docs'],
         context_sources=lambda x: contexts_trunc(x["docs"], context_num=5)['context_sources'],
->>>>>>> 3db968a1
     )
  
     llm_chain = get_llm_chain(
@@ -716,27 +696,7 @@
     #     return [doc.metadata["source"] for doc in docs["docs"][:top_k]]
 
     llm_chain = get_rag_llm_chain(llm_model_id, stream)
-<<<<<<< HEAD
     qd_llm_chain = RunnablePassthrough.assign(docs=compression_retriever) | llm_chain
-=======
-    qd_llm_chain = RunnableParallel(
-        {
-            "docs": compression_retriever,
-            "query": lambda x: x["query"],
-            "debug_info": lambda x: x["debug_info"],
-        }
-    ) |  llm_chain
-    
-    
-    # RunnableParallel(
-    #     {
-    #         "answer": llm_chain,
-    #         # "contexts": format_docs,
-    #         # "sources": format_sources,
-    #         "debug_info": lambda x: x["debug_info"],
-    #     }
-    # )
->>>>>>> 3db968a1
     return qd_llm_chain
 
 
@@ -923,8 +883,8 @@
     )
     response = full_chain.invoke({"query": query_input, "debug_info": debug_info})
     answer = response["answer"]
-    sources = response["sources"]
-    contexts = response["contexts"]
+    sources = response["context_sources"]
+    contexts = response["context_docs"]
     return answer, sources, contexts, debug_info
 
 
