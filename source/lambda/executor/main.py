--- conflicted
+++ resolved
@@ -959,8 +959,6 @@
     q_d_retriever = retriever.QueryDocumentRetriever()
     q_q_retriever = retriever.QueryQuestionRetriever()
 
-
-<<<<<<< HEAD
     def format_docs(docs, top_k=2):
         return "\n\n".join(doc.page_content for doc in docs["docs"][:top_k])
     def format_sources(docs, top_k=2):
@@ -985,15 +983,13 @@
     q_q_branch = RunnableParallel(
         {"answer": q_q_retriever, "question": lambda x:x["question"]}) | RunnableBranch(
         (lambda x:x["answer"][0] is not None, lambda x:{"answer": x["answer"][0], "sources": x["answer"][1], "debug_info": lambda x:x["answer"][2]}),
-        rag_chain
+        {"question": lambda x:x["question"], "debug_info": lambda x:x["answer"][2]} | rag_chain
     )
     response = q_q_branch.invoke({"question": query_input, "debug_info": debug_info})
     answer = response["answer"]
     sources = response["sources"]
     return answer, sources, contexts, debug_info
 
-=======
->>>>>>> 2f3cba48
 def _is_websocket_request(event):
     """Check if the request is WebSocket or Restful
 
