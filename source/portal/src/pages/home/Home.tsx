import {
  Box,
  Button,
  Container,
  ContentLayout,
  Grid,
  Header,
  SpaceBetween,
} from '@cloudscape-design/components';
import React, { useState, useEffect, useContext } from 'react';
import { useTranslation } from 'react-i18next';
import CommonLayout from 'src/layout/CommonLayout';
import GetStarted from './comps/GetStarted';
import MoreResource from './comps/MoreResource';
import BenefitsFeatures from './comps/BenefitsFeatures';
import BANNER from 'src/assets/images/banner.jpeg';
import { useNavigate } from 'react-router-dom';
import Joyride, { CallBackProps, STATUS, ACTIONS } from 'react-joyride';
import ConfigContext from 'src/context/config-context';
import { ROUTES } from 'src/utils/const';

const Home: React.FC = () => {
  const { t } = useTranslation();
  const navigate = useNavigate();
  const [runTour, setRunTour] = useState(false);
  const config = useContext(ConfigContext);

  const baseSteps = [
    {
      target: '.home-banner',
      content: t('tour.home'),
      disableBeacon: true,
    },
    {
      target: `a[href="${ROUTES.Chat}"]`,
      content: t('tour.chat'),
      disableBeacon: true,
    },
    {
      target: `a[href="${ROUTES.Session}"]`,
      content: t('tour.session'),
      disableBeacon: true,
    },
    {
      target: `a[href="${ROUTES.Chatbot}"]`,
      content: t('tour.chatbot'),
      disableBeacon: true,
    },
<<<<<<< HEAD
    {
      target: `a[href="${ROUTES.Intention}"]`,
      content: t('tour.intention'),
      disableBeacon: true,
    },
=======
    // {
    //   target: 'a[href="/intention"]',
    //   content: t('tour.intention'),
    //   disableBeacon: true,
    // },
>>>>>>> abd872d6
  ];

  const kbStep = {
    target: `a[href="${ROUTES.Library}"]`,
    content: t('tour.kb'),
    disableBeacon: true,
  };

  const promptsStep = {
    target: `a[href="${ROUTES.Prompt}"]`,
    content: t('tour.prompt'),
    disableBeacon: true,
  };

  const steps = [
    ...baseSteps,
    ...(config?.kbEnabled === 'true' ? [kbStep] : []),
    promptsStep,
  ].filter(step => {
    return document.querySelector(step.target as string) !== null;
  });

  const handleJoyrideCallback = (data: CallBackProps) => {
    const { status, action } = data;
    if (status === STATUS.FINISHED || status === STATUS.SKIPPED) {
      setRunTour(false);
      localStorage.setItem('tourCompleted', 'true');
    } else if (action === ACTIONS.START) {
      setRunTour(true);
    }
  };

  const resetTour = () => {
    localStorage.removeItem('tourCompleted');
    setRunTour(true);
  };

  useEffect(() => {
    const tourCompleted = localStorage.getItem('tourCompleted');
    if (!tourCompleted) {
      setRunTour(true);
    }
  }, []);

  const joyrideStyles = {
    options: {
      zIndex: 9999,
      arrowColor: '#fff',
      backgroundColor: '#fff',
      primaryColor: '#0972d3',
      textColor: '#16191f',
      overlayColor: 'rgba(0, 0, 0, 0.5)',
      width: 400,
    },
    overlay: {
      backgroundColor: 'rgba(0, 0, 0, 0.5)',
      mixBlendMode: 'hard-light' as const,
      zIndex: 9998
    },
    tooltip: {
      zIndex: 9999,
      backgroundColor: '#fff',
      borderRadius: '8px',
      boxShadow: '0 4px 12px rgba(0, 0, 0, 0.15)',
      padding: '16px',
      fontSize: '14px',
      animation: 'fade-in 0.3s ease-in-out',
    },
    tooltipContainer: {
      textAlign: 'left' as const,
      padding: '8px 0',
    },
    tooltipTitle: {
      fontSize: '16px',
      fontWeight: 'bold',
      marginBottom: '8px',
      color: '#16191f',
    },
    tooltipContent: {
      color: '#5f6b7a',
      lineHeight: '1.5',
    },
    buttonNext: {
      backgroundColor: '#0972d3',
      padding: '8px 16px',
      fontSize: '14px',
      fontWeight: '500',
      border: 'none',
      borderRadius: '4px',
      cursor: 'pointer',
      transition: 'background-color 0.2s ease',
    },
    buttonBack: {
      color: '#5f6b7a',
      padding: '8px 16px',
      fontSize: '14px',
      fontWeight: '500',
      marginRight: '8px',
      backgroundColor: 'transparent',
      border: 'none',
      cursor: 'pointer',
      transition: 'color 0.2s ease',
    },
    buttonSkip: {
      color: '#5f6b7a',
      fontSize: '14px',
      padding: '8px',
      backgroundColor: 'transparent',
      border: 'none',
      cursor: 'pointer',
      transition: 'color 0.2s ease',
    },
    spotlight: {
      backgroundColor: 'transparent',
      borderRadius: '4px',
      boxShadow: '0 0 0 4px rgba(9, 114, 211, 0.3)',
      zIndex: 9998,
    },
    beacon: {
      display: 'none'
    }
  };

  return (
    <>
      <style>
        {`
          @keyframes fade-in {
            from {
              opacity: 0;
              transform: translateY(10px);
            }
            to {
              opacity: 1;
              transform: translateY(0);
            }
          }
        `}
      </style>
      <Joyride
        steps={steps}
        continuous={true}
        showSkipButton={true}
        callback={handleJoyrideCallback}
        run={runTour}
        scrollToFirstStep={false}
        disableOverlayClose={true}
        hideBackButton={false}
        spotlightClicks={false}
        styles={joyrideStyles}
        floaterProps={{
          styles: {
            options: {
              zIndex: 9999
            },
            arrow: {
              length: 8,
              margin: 4,
            },
            wrapper: {
              padding: 0,
              margin: 0,
              transition: 'transform 0.2s ease-in-out',
            }
          },
          offset: 10,
          wrapperOptions: {
            offset: 0,
            position: true
          }
        }}
        locale={{
          back: t('tour.previous'),
          close: t('tour.close'),
          last: t('tour.finish'),
          next: t('tour.next'),
          skip: t('tour.skip'),
        }}
      />
      <CommonLayout activeHref="/home">
        <ContentLayout
          header={
            <div style={{marginTop:25}}>
              <Box variant="p">
                {t('common:awsSolutionGuidance')} | {t('mead')}
              </Box>
              <Header
                variant="h1"
                actions={
                  <SpaceBetween size="xs" direction="horizontal">
                    <Button
                      iconName="add-plus"
                      iconAlign="right"
                      variant="primary"
                      onClick={() => {
                        navigate(ROUTES.Chat);
                      }}
                    >
                      {t('common:button.startToChat')}
                    </Button>
                    <Button
                      iconName="refresh"
                      variant="normal"
                      onClick={resetTour}
                    >
                      {t('tour.restartTour')}
                    </Button>
                  </SpaceBetween>
                }
                description={t('projectDescription')}
              >
                <Box variant="h1">{t('common:solutionName')}</Box>
                {/* <Box fontSize="heading-l">{t('subTitle')}</Box> */}
              </Header>
            </div>
          }
        >
          <div className="pb-30">
            <Grid
              gridDefinition={[
                { colspan: { l: 8, m: 8, default: 8 } },
                { colspan: { l: 4, m: 4, default: 4 } },
              ]}
            >
              <SpaceBetween direction="vertical" size="l">
                
                {/* <Container
        className="fix-mid-screen common-header"
      > */}
        {/* <SpaceBet direction='horizontal' size='m'> */}
          {/* <Grid gridDefinition={[{ colspan: 3 }, { colspan: 3 },{colspan: 3},{colspan: 3}]}>
              <div>
                <Box variant="h4" >
                  {t('modelCnt')}
                </Box>
                <Link variant='awsui-value-large' className="no-link">18</Link>
              </div>
              <div>
                <Box variant="h4">{t('docCnt')}</Box>
                <Link variant='awsui-value-large' className="no-link">2</Link>
              </div>
              <div>
                <Box variant="h4">{t('botCnt')}</Box>
                <Link variant='awsui-value-large' className="no-link">3</Link>
              </div>
              <div>
                <Box variant="h4">
                  {t('sessionCnt')}
                </Box>
                <Link variant='awsui-value-large' className="no-link">18</Link>
              </div>
            </Grid> */}
            
            {/* </SpaceBet ween> */}
       
      {/* </Container> */}
      <Container header={<Header variant="h2">{t('architecture')}</Header>}>
                <div className="home-banner">
                  <img alt="banner" src={BANNER} width="100%" />
                </div>
                </Container>
                <BenefitsFeatures />
                {/* <UseCases /> */}
              </SpaceBetween>
              <SpaceBetween direction="vertical" size="l">
                <GetStarted />
                <MoreResource />
              </SpaceBetween>
            </Grid>
          </div>
        </ContentLayout>
      </CommonLayout>
    </>
  );
};

export default Home;<|MERGE_RESOLUTION|>--- conflicted
+++ resolved
@@ -46,19 +46,11 @@
       content: t('tour.chatbot'),
       disableBeacon: true,
     },
-<<<<<<< HEAD
     {
       target: `a[href="${ROUTES.Intention}"]`,
       content: t('tour.intention'),
       disableBeacon: true,
-    },
-=======
-    // {
-    //   target: 'a[href="/intention"]',
-    //   content: t('tour.intention'),
-    //   disableBeacon: true,
-    // },
->>>>>>> abd872d6
+    }
   ];
 
   const kbStep = {
