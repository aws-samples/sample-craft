import React, { useContext, useEffect, useState } from 'react';
import CommonLayout from 'src/layout/CommonLayout';
import Message from './components/Message';
import useAxiosRequest from 'src/hooks/useAxiosRequest';
import { useTranslation } from 'react-i18next';
import {
  Autosuggest,
  Box,
  Button,
  Container,
  ContentLayout,
  ExpandableSection,
  FormField,
  Grid,
  Header,
  Input,
  Select,
  SelectProps,
  SpaceBetween,
  StatusIndicator,
  Textarea,
  Toggle,
} from '@cloudscape-design/components';
import useWebSocket, { ReadyState } from 'react-use-websocket';
import { identity } from 'lodash';
import ConfigContext from 'src/context/config-context';
import { useAuth } from 'react-oidc-context';
import {
  LLM_BOT_COMMON_MODEL_LIST,
  LLM_BOT_RETAIL_MODEL_LIST,
  SCENARIO_LIST,
  RETAIL_GOODS_LIST,
  SCENARIO,
  MAX_TOKEN,
  TEMPERATURE,
  ADITIONAL_SETTINGS,
  USE_CHAT_HISTORY,
  ENABLE_TRACE,
  ONLY_RAG_TOOL,
  MODEL_OPTION,
  CURRENT_CHAT_BOT,
  TOPK,
  SCORE,
  ROUND,
  HISTORY_CHATBOT_ID,
} from 'src/utils/const';
import { v4 as uuidv4 } from 'uuid';
import { MessageDataType, SessionMessage } from 'src/types';
import { isValidJson } from 'src/utils/utils';

interface MessageType {
  messageId: string;
  type: 'ai' | 'human';
  message: {
    data: string;
    monitoring: string;
  };
}

interface ChatBotProps {
  historySessionId?: string;
}

const ChatBot: React.FC<ChatBotProps> = (props: ChatBotProps) => {
  const { historySessionId } = props;
  const localScenario = localStorage.getItem(SCENARIO);
  const localMaxToken = localStorage.getItem(MAX_TOKEN);
  const localTemperature = localStorage.getItem(TEMPERATURE);
  const localConfig = localStorage.getItem(ADITIONAL_SETTINGS);
  const localRound = localStorage.getItem(ROUND);
  const localTopKRetrievals = localStorage.getItem(TOPK);
  const localScore = localStorage.getItem(SCORE);
  const config = useContext(ConfigContext);
  const { t } = useTranslation();
  const auth = useAuth();
  const [loadingHistory, setLoadingHistory] = useState(false);
  const [messages, setMessages] = useState<MessageType[]>([
    {
      messageId: uuidv4(),
      type: 'ai',
      message: {
        data: t('welcomeMessage'),
        monitoring: '',
      },
    },
  ]);
  const [userMessage, setUserMessage] = useState('');
  const { lastMessage, sendMessage, readyState } = useWebSocket(
    `${config?.websocket}?idToken=${auth.user?.id_token}`,
    {
      onOpen: () => console.log('opened'),
      shouldReconnect: () => true,
    },
  );
  const [currentAIMessage, setCurrentAIMessage] = useState('');
  const [currentMonitorMessage, setCurrentMonitorMessage] = useState('');
  const [currentAIMessageId, setCurrentAIMessageId] = useState('');
  const [aiSpeaking, setAiSpeaking] = useState(false);
  const [modelOption, setModelOption] = useState('');
  const [modelList, setModelList] = useState<SelectProps.Option[]>([]);
  const [chatbotList, setChatbotList] = useState<SelectProps.Option[]>([]);
  const [chatbotOption, setChatbotOption] = useState<SelectProps.Option>(
    null as any,
  );
  const [useChatHistory, setUseChatHistory] = useState(
    localStorage.getItem(USE_CHAT_HISTORY) == null ||
      localStorage.getItem(USE_CHAT_HISTORY) == 'true'
      ? true
      : false,
  );
  const [enableTrace, setEnableTrace] = useState(
    localStorage.getItem(ENABLE_TRACE) == null ||
      localStorage.getItem(ENABLE_TRACE) == 'true'
      ? true
      : false,
  );
  const [showTrace, setShowTrace] = useState(enableTrace);
  const [onlyRAGTool, setOnlyRAGTool] = useState(
    localStorage.getItem(ONLY_RAG_TOOL) == null ||
      localStorage.getItem(ONLY_RAG_TOOL) == 'true'
      ? true
      : false,
  );
  const [isComposing, setIsComposing] = useState(false);
  // const [useWebSearch, setUseWebSearch] = useState(false);
  // const [googleAPIKey, setGoogleAPIKey] = useState('');
  const [retailGoods, setRetailGoods] = useState<SelectProps.Option>(
    RETAIL_GOODS_LIST[0],
  );
  const [scenario, setScenario] = useState<SelectProps.Option>(
    localScenario == null ? SCENARIO_LIST[0] : JSON.parse(localScenario),
  );
  const defaultConfig = {
    temperature: '0.01',
    maxToken: '1000',
    maxRounds: '7',
    topKRetrievals: '5',
    score: '0.4',
    additionalConfig: '',
  };

  const [sessionId, setSessionId] = useState(historySessionId);

  const [temperature, setTemperature] = useState<string>(
    localTemperature ?? defaultConfig.temperature,
  );
  const [maxToken, setMaxToken] = useState<string>(
    localMaxToken ?? defaultConfig.maxToken,
  );
  const [maxRounds, setMaxRounds] = useState<string>(
    localRound ?? defaultConfig.maxRounds,
  );
  const [topKRetrievals, setTopKRetrievals] = useState<string>(
    localTopKRetrievals ?? defaultConfig.topKRetrievals,
  );
  const [score, setScore] = useState<string>(localScore ?? defaultConfig.score);
  const [additionalConfig, setAdditionalConfig] = useState(
    localConfig ?? defaultConfig.additionalConfig,
  );
  const [topKRetrievalsError, setTopKRetrievalsError] = useState('');
  const [maxRoundsError, setMaxRoundsError] = useState('');
  const [scoreError, setScoreError] = useState('');

  const [endPoint, setEndPoint] = useState('');
  const [showEndpoint, setShowEndpoint] = useState(false);
  const [endPointError, setEndPointError] = useState('');
  const [showMessageError, setShowMessageError] = useState(false);
  const [isMessageEnd, setIsMessageEnd] = useState(false);

  // validation
  const [modelError, setModelError] = useState('');
  const [temperatureError, setTemperatureError] = useState('');
  const [maxTokenError, setMaxTokenError] = useState('');
  const [modelSettingExpand, setModelSettingExpand] = useState(false);
  const [additionalConfigError, setAdditionalConfigError] = useState('');

  const connectionStatus = {
    [ReadyState.CONNECTING]: 'loading',
    [ReadyState.OPEN]: 'success',
    [ReadyState.CLOSING]: 'closing',
    [ReadyState.CLOSED]: 'error',
    [ReadyState.UNINSTANTIATED]: 'pending',
  }[readyState];

  // Define an async function to get the data
  const fetchData = useAxiosRequest();

  const startNewChat = () => {
    [
      CURRENT_CHAT_BOT,
      ENABLE_TRACE,
      MAX_TOKEN,
      MODEL_OPTION,
      ONLY_RAG_TOOL,
      SCENARIO,
      TEMPERATURE,
      USE_CHAT_HISTORY,
    ].forEach((item) => {
      localStorage.removeItem(item);
    });
    // localStorage.()
<<<<<<< HEAD
    setChatbotOption(chatbotList[0]);
    setScenario(SCENARIO_LIST[0]);
    setMaxToken(defaultConfig.maxToken);
    setMaxRounds(defaultConfig.maxRounds);
    setTemperature(defaultConfig.temperature);
    setTopKRetrievals(defaultConfig.topKRetrievals);
    setScore(defaultConfig.score);
    setAdditionalConfig('');
=======
    setChatbotOption(chatbotList[0])
    setScenario(SCENARIO_LIST[0])
    setMaxToken(defaultConfig.maxToken)
    setMaxRounds(defaultConfig.maxRounds)
    setTemperature(defaultConfig.temperature)
    setTopKRetrievals(defaultConfig.topKRetrievals)
    setScore(defaultConfig.score)
    setUserMessage('')
    setAdditionalConfig('')
>>>>>>> a044a43b
    // setModelOption(optionList?.[0]?.value ?? '')
    setSessionId(uuidv4());
    getWorkspaceList();
    setMessages([
      {
        messageId: uuidv4(),
        type: 'ai',
        message: {
          data: t('welcomeMessage'),
          monitoring: '',
        },
      },
    ]);
  };

  const getWorkspaceList = async () => {
    try {
      const data = await fetchData({
        url: 'chatbot-management/chatbots',
        method: 'get',
      });
      const chatbots: string[] = data.chatbot_ids;
      const getChatbots = chatbots.map((item) => {
        return {
          label: item,
          value: item,
        };
      });
      setChatbotList(getChatbots);

      // First try to get chatbotId from history if it exists
      const historyChatbotId = localStorage.getItem(HISTORY_CHATBOT_ID);
      const localChatBot = localStorage.getItem(CURRENT_CHAT_BOT);

      if (
        historyChatbotId &&
        getChatbots.some((bot) => bot.value === historyChatbotId)
      ) {
        // If history chatbotId exists and is valid, use it
        setChatbotOption({
          label: historyChatbotId,
          value: historyChatbotId,
        });
      } else if (localChatBot !== null) {
        // Otherwise fall back to local storage
        setChatbotOption(JSON.parse(localChatBot));
      } else {
        // Finally fall back to first chatbot
        setChatbotOption(getChatbots[0]);
      }
    } catch (error) {
      console.error(error);
      return [];
    }
  };

  const getSessionHistoryById = async () => {
    try {
      setLoadingHistory(true);
      const data = await fetchData({
        url: `sessions/${historySessionId}/messages`,
        method: 'get',
        params: {
          page_size: 9999,
          max_items: 9999,
        },
      });
      const sessionMessage: SessionMessage[] = data.Items;

      // Get chatbotId from first message if available
      if (sessionMessage && sessionMessage.length > 0) {
        const chatbotId = sessionMessage[0].chatbotId;
        // Store chatbotId for use in getWorkspaceList
        localStorage.setItem(HISTORY_CHATBOT_ID, chatbotId);
      }

      setMessages(
        sessionMessage.map((msg) => {
          let messageContent = msg.content;
          // Handle AI images message
          if (
            showFigures &&
            msg.role === 'ai' &&
            msg.additional_kwargs?.figure?.length > 0
          ) {
            msg.additional_kwargs.figure.forEach((item) => {
              messageContent += ` \n ![${item.content_type}](/${encodeURIComponent(item.figure_path)})`;
            });
          }
          return {
            messageId: msg.messageId,
            type: msg.role,
            message: {
              data: messageContent,
              monitoring: '',
            },
          };
        }),
      );
      setLoadingHistory(false);
    } catch (error) {
      console.error(error);
      return [];
    }
  };
  useEffect(() => {
    const initializeChatbot = async () => {
      if (historySessionId) {
        // Wait for getSessionHistoryById to complete to set history chatbotId
        await getSessionHistoryById();
      } else {
        setSessionId(uuidv4());
      }
      // Call getWorkspaceList after getSessionHistoryById
      getWorkspaceList();
    };

    initializeChatbot();
  }, []);

  useEffect(() => {
    if (chatbotOption) {
      localStorage.setItem(CURRENT_CHAT_BOT, JSON.stringify(chatbotOption));
    }
  }, [chatbotOption]);

  useEffect(() => {
    localStorage.setItem(USE_CHAT_HISTORY, useChatHistory ? 'true' : 'false');
  }, [useChatHistory]);

  useEffect(() => {
    localStorage.setItem(ENABLE_TRACE, enableTrace ? 'true' : 'false');
    if (enableTrace) {
      setShowTrace(true);
    } else {
      setShowTrace(false);
    }
  }, [enableTrace]);

  useEffect(() => {
    if (scenario) {
      localStorage.setItem(SCENARIO, JSON.stringify(scenario));
    }
  }, [scenario]);

  useEffect(() => {
    if (maxRounds) {
      localStorage.setItem(ROUND, maxRounds);
    }
  }, [maxRounds]);

  useEffect(() => {
    if (topKRetrievals) {
      localStorage.setItem(TOPK, topKRetrievals);
    }
  }, [topKRetrievals]);

  useEffect(() => {
    if (score) {
      localStorage.setItem(SCORE, score);
    }
  }, [score]);

  useEffect(() => {
    localStorage.setItem(ONLY_RAG_TOOL, onlyRAGTool ? 'true' : 'false');
  }, [onlyRAGTool]);

  useEffect(() => {
    if (modelOption) {
      localStorage.setItem(MODEL_OPTION, modelOption);
    }
  }, [modelOption]);

  useEffect(() => {
    if (maxToken) {
      localStorage.setItem(MAX_TOKEN, maxToken);
    }
  }, [maxToken]);

  useEffect(() => {
    if (temperature) {
      localStorage.setItem(TEMPERATURE, temperature);
    }
  }, [temperature]);

  useEffect(() => {
    if (additionalConfig) {
      localStorage.setItem(ADITIONAL_SETTINGS, additionalConfig);
    }
  }, [additionalConfig]);

  const handleAIMessage = (message: MessageDataType) => {
    console.info('handleAIMessage:', message);
    if (message.message_type === 'START') {
      console.info('message started');
    } else if (message.message_type === 'CHUNK') {
      setCurrentAIMessage((prev) => {
        return prev + (message?.message?.content ?? '');
      });
    } else if (message.message_type === 'CONTEXT') {
      // handle context message
      if (showFigures && message.ddb_additional_kwargs?.figure?.length > 0) {
        message.ddb_additional_kwargs.figure.forEach((item) => {
          if (item.content_type === 'md_image') {
            setCurrentAIMessage((prev) => {
              return prev + ` \n ![${item.content_type}](${item.figure_path})`;
            });
          } else {
            setCurrentAIMessage((prev) => {
              return (
                prev +
                ` \n ![${item.content_type}](/${encodeURIComponent(item.figure_path)})`
              );
            });
          }
        });
      }
    } else if (message.message_type === 'END') {
      setCurrentAIMessageId(message.message_id);
      setIsMessageEnd(true);
    }
  };

  const inputElement = document.querySelector('input');

  if (inputElement) {
    inputElement.addEventListener('compositionstart', () => {
      setIsComposing(true);
    });
    inputElement.addEventListener('compositionend', () => {
      setIsComposing(false);
    });
  }

  useEffect(() => {
    if (lastMessage !== null) {
      const message: MessageDataType = JSON.parse(lastMessage.data);
      if (message.message_type === 'MONITOR') {
        setCurrentMonitorMessage((prev) => {
          return prev + (message?.message ?? '');
        });
      } else {
        handleAIMessage(message);
      }
    }
  }, [lastMessage]);

  useEffect(() => {
    if (isMessageEnd) {
      setAiSpeaking(false);
      setMessages((prev) => {
        return [
          ...prev,
          {
            messageId: currentAIMessageId,
            type: 'ai',
            message: {
              data: currentAIMessage,
              monitoring: currentMonitorMessage,
            },
          },
        ];
      });
    }
  }, [isMessageEnd]);

  const handleClickSendMessage = () => {
    if (aiSpeaking) {
      return;
    }
    if (!userMessage.trim()) {
      setShowMessageError(true);
      return;
    }
    // validate websocket status
    if (readyState !== ReadyState.OPEN) {
      return;
    }
    // validate model settings
    if (!modelOption.trim()) {
      setModelError('validation.requireModel');
      setModelSettingExpand(true);
      return;
    }
    if (!temperature.trim()) {
      setTemperatureError('validation.requireTemperature');
      setModelSettingExpand(true);
      return;
    }
    if (!maxToken.trim()) {
      setMaxTokenError('validation.requireMaxTokens');
      setModelSettingExpand(true);
      return;
    }
    if (parseInt(maxToken) < 1) {
      setMaxTokenError('validation.maxTokensRange');
      setModelSettingExpand(true);
      return;
    }

    if (!maxRounds.trim()) {
      setMaxRoundsError('validation.requireMaxRounds');
      setModelSettingExpand(true);
      return;
    }

    if (parseInt(maxRounds) < 0) {
      setMaxRoundsError('validation.maxRoundsRange');
      setModelSettingExpand(true);
      return;
    }

    if (!topKRetrievals.trim()) {
      setTopKRetrievalsError('validation.requireTopKRetrievals');
      setModelSettingExpand(true);
      return;
    }

    if (parseInt(topKRetrievals) < 1) {
      setTopKRetrievalsError('validation.topKRetrievals');
      setModelSettingExpand(true);
      return;
    }

    if (parseFloat(temperature) < 0.0 || parseFloat(temperature) > 1.0) {
      setTemperatureError('validation.temperatureRange');
      setModelSettingExpand(true);
      return;
    }

    if (!score.trim()) {
      setScoreError('validation.requireScore');
      setModelSettingExpand(true);
      return;
    }

    if (parseFloat(score) < 0.0 || parseFloat(score) > 1.0) {
      setScoreError('validation.score');
      setModelSettingExpand(true);
      return;
    }
    // validate endpoint
    if (modelOption === 'qwen2-72B-instruct' && !endPoint.trim()) {
      setEndPointError('validation.requireEndPoint');
      setModelSettingExpand(true);
      return;
    }

    // validate additional config
    if (additionalConfig.trim() && !isValidJson(additionalConfig)) {
      setAdditionalConfigError('validation.invalidJson');
      setModelSettingExpand(true);
      return;
    }

    setUserMessage('');
    setAiSpeaking(true);
    setCurrentAIMessage('');
    setCurrentMonitorMessage('');
    setIsMessageEnd(false);
    const groupName: string[] = auth?.user?.profile?.['cognito:groups'] as any;
    let message = {
      query: userMessage,
      entry_type: scenario.value,
      session_id: sessionId,
      user_id: auth?.user?.profile?.['cognito:username'] || 'default_user_id',
      chatbot_config: {
        max_rounds_in_memory: parseInt(maxRounds),
        group_name: groupName?.[0] ?? 'Admin',
        chatbot_id: chatbotOption.value ?? 'admin',
        goods_id: retailGoods.value,
        chatbot_mode: 'agent',
        use_history: useChatHistory,
        enable_trace: enableTrace,
        use_websearch: true,
        google_api_key: '',
        default_llm_config: {
          model_id: modelOption,
          endpoint_name:
            modelOption === 'qwen2-72B-instruct' ? endPoint.trim() : '',
          model_kwargs: {
            temperature: parseFloat(temperature),
            max_tokens: parseInt(maxToken),
          },
        },
        private_knowledge_config: {
          top_k: parseInt(topKRetrievals),
          score: parseFloat(score),
        },
        agent_config: {
          only_use_rag_tool: onlyRAGTool,
        },
      },
    };

    // add additional config
    if (additionalConfig.trim()) {
      const knownObject = JSON.parse(additionalConfig);
      message = {
        ...message,
        chatbot_config: {
          ...message.chatbot_config,
          ...knownObject,
        },
      };
    }

    console.info('send message:', message);
    sendMessage(JSON.stringify(message));
    setMessages((prev) => {
      return [
        ...prev,
        {
          messageId: '',
          type: 'human',
          message: {
            data: userMessage,
            monitoring: '',
          },
        },
      ];
    });
    setUserMessage('');
  };

  useEffect(() => {
    let optionList: any[] = [];
    const localModel = localStorage.getItem(MODEL_OPTION);
    if (scenario.value === 'common') {
      optionList = LLM_BOT_COMMON_MODEL_LIST;
      setModelList(LLM_BOT_COMMON_MODEL_LIST);
    } else if (scenario.value === 'retail') {
      optionList = LLM_BOT_RETAIL_MODEL_LIST;
      setModelList(LLM_BOT_RETAIL_MODEL_LIST);
    }
    if (localModel) {
      setModelOption(localModel);
    } else {
      setModelOption(optionList?.[0]?.options?.[0].value ?? '');
    }
  }, [scenario]);

  useEffect(() => {
    if (modelOption === 'qwen2-72B-instruct') {
      setShowEndpoint(true);
    } else {
      setEndPoint('Qwen2-72B-Instruct-AWQ-2024-06-25-02-15-34-347');
      setShowEndpoint(false);
    }
  }, [modelOption]);

  const [feedbackGiven, setFeedbackGiven] = useState<{
    [key: string]: 'thumb_up' | 'thumb_down' | null;
  }>({});

  const handleThumbUpClick = async (index: number) => {
    const currentFeedback = feedbackGiven[index];
    const newFeedback = currentFeedback === 'thumb_up' ? null : 'thumb_up';

    try {
      await fetchData({
        url: `sessions/${sessionId}/messages/${messages[index].messageId}/feedback`,
        method: 'post',
        data: {
          feedback_type: newFeedback || '',
          feedback_reason: '',
          suggest_message: '',
        },
      });
      setFeedbackGiven((prev) => ({ ...prev, [index]: newFeedback }));
      console.log('Thumb up feedback sent successfully');
    } catch (error) {
      console.error('Error sending thumb up feedback:', error);
    }
  };

  const handleThumbDownClick = async (index: number) => {
    const currentFeedback = feedbackGiven[index];
    const newFeedback = currentFeedback === 'thumb_down' ? null : 'thumb_down';

    try {
      await fetchData({
        url: `sessions/${sessionId}/messages/${messages[index].messageId}/feedback`,
        method: 'post',
        data: {
          feedback_type: newFeedback || '',
          feedback_reason: '',
          suggest_message: '',
        },
      });
      setFeedbackGiven((prev) => ({ ...prev, [index]: newFeedback }));
      console.log('Thumb down feedback sent successfully');
    } catch (error) {
      console.error('Error sending thumb down feedback:', error);
    }
  };

  // Initialize showFigures from local storage
  const localShowFigures = localStorage.getItem('SHOW_FIGURES');
  const [showFigures, setShowFigures] = useState(
    localShowFigures === null || localShowFigures === 'true',
  );

  useEffect(() => {
    // Update local storage whenever showFigures changes
    localStorage.setItem('SHOW_FIGURES', showFigures ? 'true' : 'false');
  }, [showFigures]);

  return (
    <CommonLayout
      isLoading={loadingHistory}
      activeHref={!historySessionId ? '/' : '/sessions'}
      breadCrumbs={[
        {
          text: t('name'),
          href: '/',
        },
        {
          text: t('conversation'),
          href: '/chats',
        },
      ]}
    >
      <div className="chat-container-layout">
        <ContentLayout
          header={
            <Header
              variant="h1"
              actions={
                historySessionId ? (
                  <></>
                ) : (
                  <SpaceBetween size="xs" direction="horizontal">
                    <Button
                      variant="primary"
                      disabled={aiSpeaking || readyState !== ReadyState.OPEN}
                      onClick={() => {
                        startNewChat();
                      }}
                    >
                      {t('button.startNewChat')}
                    </Button>
                  </SpaceBetween>
                )
              }
              description={
                historySessionId
                  ? t('chatHistoryDescription') + ' ' + historySessionId
                  : t('chatDescription')
              }
            >
              <Box variant="h1">
                {historySessionId ? t('chatHistory') : t('chat')}
              </Box>
            </Header>
          }
        >
          <Container
            fitHeight={true}
            footer={
              <div>
                <ExpandableSection
                  onChange={({ detail }) => {
                    setModelSettingExpand(detail.expanded);
                  }}
                  expanded={modelSettingExpand}
                  // variant="footer"
                  headingTagOverride="h4"
                  headerText={t('configurations')}
                >
                  {/* <SpaceBetween direction="vertical" size="l"> */}
                  <div
                    style={{
                      fontSize: 16,
                      fontWeight: 700,
                      marginBottom: 15,
                      marginTop: 15,
                    }}
                  >
                    {t('common')}
                  </div>
                  <SpaceBetween size="xs" direction="vertical">
                    <Grid gridDefinition={[{ colspan: 5 }, { colspan: 6 }]}>
                      {/* <ColumnLayout columns={3} variant="text-grid"> */}
                      <FormField
                        label={t('scenario')}
                        stretch={true}
                        description={t('scenarioDesc')}
                      >
                        <Select
                          options={SCENARIO_LIST}
                          selectedOption={scenario}
                          onChange={({ detail }) => {
                            setScenario(detail.selectedOption);
                          }}
                        />
                        {scenario.value == 'retail' && (
                          <div style={{ minWidth: 300 }}>
                            <Select
                              options={RETAIL_GOODS_LIST}
                              selectedOption={retailGoods}
                              onChange={({ detail }) => {
                                setRetailGoods(detail.selectedOption);
                              }}
                            />
                          </div>
                        )}
                      </FormField>
                      <FormField
                        label={t('modelName')}
                        stretch={true}
                        errorText={t(modelError)}
                        description={t('modelNameDesc')}
                      >
                        <Autosuggest
                          onChange={({ detail }) => {
                            setModelError('');
                            setModelOption(detail.value);
                          }}
                          value={modelOption}
                          options={modelList}
                          placeholder={t('validation.requireModel')}
                          empty={t('noModelFound')}
                        />
                      </FormField>
                    </Grid>
                    <Grid gridDefinition={[{ colspan: 5 }, { colspan: 6 }]}>
                      <FormField
                        label={t('maxTokens')}
                        stretch={true}
                        errorText={t(maxTokenError)}
                        description={t('maxTokenDesc')}
                      >
                        <Input
                          type="number"
                          value={maxToken}
                          onChange={({ detail }) => {
                            setMaxTokenError('');
                            setMaxToken(detail.value);
                          }}
                        />
                      </FormField>
                      <FormField
                        label={t('maxRounds')}
                        stretch={true}
                        errorText={t(maxRoundsError)}
                        description={t('maxRoundsDesc')}
                      >
                        <Input
                          type="number"
                          value={maxRounds}
                          onChange={({ detail }) => {
                            setMaxRoundsError('');
                            setMaxRounds(detail.value);
                          }}
                        />
                      </FormField>
                    </Grid>

                    {showEndpoint && (
                      <Grid gridDefinition={[{ colspan: 11 }]}>
                        <FormField
                          label={t('endPoint')}
                          stretch={true}
                          errorText={t(endPointError)}
                          description={t('endPointDesc')}
                        >
                          <Input
                            onChange={({ detail }) => {
                              setEndPointError('');
                              setEndPoint(detail.value);
                            }}
                            value={endPoint}
                            placeholder="QWen2-72B-XXXXX"
                          />
                        </FormField>
                      </Grid>
                    )}
                  </SpaceBetween>
                  <div
                    style={{
                      fontSize: 16,
                      fontWeight: 700,
                      marginBottom: 15,
                      marginTop: 35,
                    }}
                  >
                    {t('rad')}
                  </div>
                  <SpaceBetween size="xs" direction="vertical">
                    <Grid
                      gridDefinition={[
                        { colspan: 3 },
                        { colspan: 3 },
                        { colspan: 5 },
                      ]}
                    >
                      <FormField
                        label={t('temperature')}
                        stretch={true}
                        errorText={t(temperatureError)}
                        description={t('temperatureDesc')}
                      >
                        <Input
                          type="number"
                          step={0.01}
                          value={temperature}
                          onChange={({ detail }) => {
                            if (
                              parseFloat(detail.value) < 0 ||
                              parseFloat(detail.value) > 1
                            ) {
                              return;
                            }
                            setTemperatureError('');
                            setTemperature(detail.value);
                          }}
                        />
                      </FormField>
                      <FormField
                        label={t('topKRetrievals')}
                        stretch={true}
                        description={t('topKRetrievalsDesc')}
                        errorText={t(topKRetrievalsError)}
                      >
                        <Input
                          type="number"
                          value={topKRetrievals}
                          onChange={({ detail }) => {
                            setTopKRetrievalsError('');
                            setTopKRetrievals(detail.value);
                          }}
                        />
                      </FormField>
                      <FormField
                        label={t('score')}
                        stretch={true}
                        description={t('scoreDesc')}
                        errorText={t(scoreError)}
                      >
                        <Input
                          type="number"
                          step={0.1}
                          value={score}
                          onChange={({ detail }) => {
                            if (
                              parseFloat(detail.value) < 0 ||
                              parseFloat(detail.value) > 1
                            ) {
                              return;
                            }
                            setScoreError('');
                            setScore(detail.value);
                          }}
                        />
                      </FormField>
                    </Grid>
<<<<<<< HEAD
                    {/* </ColumnLayout> */}
=======
                    <Grid gridDefinition={[ {colspan: 5},{colspan: 6}]}>
                  <FormField
                    label={t('maxTokens')}
                    stretch={true}
                    errorText={t(maxTokenError)}
                    description={t('maxTokenDesc')}
                  >
                    <Input
                      type="number"
                      value={maxToken}
                      onChange={({ detail }) => {
                        setMaxTokenError('');
                        setMaxToken(detail.value);
                      }}
                    />
                  </FormField>
                  <FormField
                    label={t('maxRounds')}
                    stretch={true}
                    errorText={t(maxRoundsError)}
                    description={t('maxRoundsDesc')}
                  >
                    <Input
                      type="number"
                      value={maxRounds}
                      onChange={({ detail }) => {
                        if(parseInt(detail.value) < 0 || parseInt(detail.value) > 100){
                          return
                        }
                        setMaxRoundsError('');
                        setMaxRounds(detail.value);
                      }}
                    />
                  </FormField>
                  </Grid>
                  
                  {showEndpoint && (
                    <Grid gridDefinition={[{colspan: 11}]}>
>>>>>>> a044a43b
                    <FormField
                      label={t('additionalSettings')}
                      errorText={t(additionalConfigError)}
                    >
                      <Textarea
                        rows={7}
                        value={additionalConfig}
                        onChange={({ detail }) => {
                          setAdditionalConfigError('');
                          setAdditionalConfig(detail.value);
                        }}
                        placeholder={JSON.stringify(
                          {
                            key: 'value',
                            key2: ['value1', 'value2'],
                          },
                          null,
                          4,
                        )}
                      />
                    </FormField>
<<<<<<< HEAD
                  </SpaceBetween>
                </ExpandableSection>
              </div>
            }
          >
            <div className="chat-container mt-10">
              <div className="chat-message flex-v flex-1 gap-10">
                {messages.map((msg, index) => (
                  <div key={identity(index)}>
                    <Message
                      showTrace={showTrace}
                      type={msg.type}
                      message={msg.message}
                    />
                    {msg.type === 'ai' && index !== 0 && (
                      <div
                        className="feedback-buttons"
                        style={{
                          display: 'flex',
                          justifyContent: 'flex-end',
                          gap: '8px',
                        }}
                      >
                        <Button
                          iconName={
                            feedbackGiven[index] === 'thumb_up'
                              ? 'thumbs-up-filled'
                              : 'thumbs-up'
                          }
                          variant="icon"
                          onClick={() => handleThumbUpClick(index)}
                          ariaLabel={t('feedback.helpful')}
                        />
                        <Button
                          iconName={
                            feedbackGiven[index] === 'thumb_down'
                              ? 'thumbs-down-filled'
                              : 'thumbs-down'
                          }
                          variant="icon"
                          onClick={() => handleThumbDownClick(index)}
                          ariaLabel={t('feedback.notHelpful')}
                        />
                      </div>
                    )}
                  </div>
                ))}
                {aiSpeaking && (
                  <div>
                    <Message
                      aiSpeaking={aiSpeaking}
                      type="ai"
                      showTrace={showTrace}
                      message={{
                        data: currentAIMessage,
                        monitoring: currentMonitorMessage,
=======
                    </Grid>
                    )
                  }
                  
                </SpaceBetween>
                  <div style={{fontSize: 16, fontWeight: 700,marginBottom: 15, marginTop: 35}}>{t('rad')}</div>
                  <SpaceBetween size="xs" direction="vertical">
                    <Grid gridDefinition={[{colspan: 3},{colspan: 3},{colspan: 5}]}>
                  <FormField
                    label={t('temperature')}
                    stretch={true}
                    errorText={t(temperatureError)}
                    description={t('temperatureDesc')}
                  >
                    <Input
                      type="number"
                      step={0.01}
                      value={temperature}
                      onChange={({ detail }) => {
                        if(parseFloat(detail.value) < 0 || parseFloat(detail.value) > 1){
                          return
                        }
                        setTemperatureError('');
                        setTemperature(detail.value);
                      }}
                    />
                  </FormField>
                  <FormField
                    label={t('topKRetrievals')}
                    stretch={true}
                    description={t('topKRetrievalsDesc')}
                    errorText={t(topKRetrievalsError)}
                  >
                    <Input
                      type="number"
                      value={topKRetrievals}
                      onChange={({ detail }) => {
                        if(parseInt(detail.value) < 0 || parseInt(detail.value) > 100){
                          return
                        }
                        setTopKRetrievalsError('');
                        setTopKRetrievals(detail.value);
                      }}
                    />
                  </FormField>
                  <FormField
                    label={t('score')}
                    stretch={true}
                    description={t('scoreDesc')}
                    errorText={t(scoreError)}
                  >
                    <Input
                      type="number"
                      step={0.01}
                      value={score}
                      onChange={({ detail }) => {
                        if(parseFloat(detail.value) < 0 || parseFloat(detail.value) > 1){
                          return
                        }
                        setScoreError('');
                        setScore(detail.value);
>>>>>>> a044a43b
                      }}
                    />
                    {isMessageEnd && (
                      <div
                        className="feedback-buttons"
                        style={{
                          display: 'flex',
                          justifyContent: 'flex-end',
                          gap: '8px',
                        }}
                      >
                        <Button
                          iconName={
                            feedbackGiven[messages.length] === 'thumb_up'
                              ? 'thumbs-up-filled'
                              : 'thumbs-up'
                          }
                          variant="icon"
                          onClick={() => handleThumbUpClick(messages.length)}
                          ariaLabel={t('feedback.helpful')}
                        />
                        <Button
                          iconName={
                            feedbackGiven[messages.length] === 'thumb_down'
                              ? 'thumbs-down-filled'
                              : 'thumbs-down'
                          }
                          variant="icon"
                          onClick={() => handleThumbDownClick(messages.length)}
                          ariaLabel={t('feedback.notHelpful')}
                        />
                      </div>
                    )}
                  </div>
                )}
              </div>

              {/* {historySessionId?(<></>): */}
              {/* ( */}
              <div className="flex-v gap-10">
                <div className="flex gap-5 send-message">
                  <Select
                    options={chatbotList}
                    loadingText="loading..."
                    selectedOption={chatbotOption}
                    onChange={({ detail }) => {
                      setChatbotOption(detail.selectedOption);
                      // Remove history chatbot ID from localStorage when manually changing chatbot
                      // Next time it will only use current_chatbot in localStorage
                      localStorage.removeItem(HISTORY_CHATBOT_ID);
                    }}
                  />
                  <div className="flex-1 pr">
                    <Textarea
                      invalid={showMessageError}
                      rows={1}
                      value={userMessage}
                      placeholder={t('typeMessage')}
                      onChange={(e) => {
                        setShowMessageError(false);
                        setUserMessage(e.detail.value);
                      }}
                      onKeyDown={(e) => {
                        if (e.detail.key === 'Enter' && !isComposing) {
                          e.preventDefault();
                          handleClickSendMessage();
                        }
                      }}
                    />
                  </div>
                  <div>
                    <Button
                      disabled={aiSpeaking || readyState !== ReadyState.OPEN}
                      onClick={() => {
                        handleClickSendMessage();
                      }}
                    >
                      {t('button.send')}
                    </Button>
                  </div>
                </div>
                <div>
                  <div className="flex space-between">
                    <div className="flex gap-10 align-center">
                      <Toggle
                        onChange={({ detail }) =>
                          setUseChatHistory(detail.checked)
                        }
                        checked={useChatHistory}
                      >
                        {t('multiRound')}
                      </Toggle>
                      <Toggle
                        onChange={({ detail }) =>
                          setEnableTrace(detail.checked)
                        }
                        checked={enableTrace}
                      >
                        {t('enableTrace')}
                      </Toggle>
                      <Toggle
                        onChange={({ detail }) =>
                          setShowFigures(detail.checked)
                        }
                        checked={showFigures}
                      >
                        {t('showFigures')}
                      </Toggle>
                      <Toggle
                        onChange={({ detail }) =>
                          setOnlyRAGTool(detail.checked)
                        }
                        checked={onlyRAGTool}
                      >
                        {t('onlyUseRAGTool')}
                      </Toggle>
                    </div>
                    <div className="flex align-center gap-10">
                      <Box variant="p">{t('server')}: </Box>
                      <StatusIndicator type={connectionStatus as any}>
                        {t(connectionStatus)}
                      </StatusIndicator>
                    </div>
                  </div>
                </div>
              </div>
              {/* )} */}
            </div>
          </Container>
        </ContentLayout>
      </div>
    </CommonLayout>
  );
};

export default ChatBot;<|MERGE_RESOLUTION|>--- conflicted
+++ resolved
@@ -199,16 +199,6 @@
       localStorage.removeItem(item);
     });
     // localStorage.()
-<<<<<<< HEAD
-    setChatbotOption(chatbotList[0]);
-    setScenario(SCENARIO_LIST[0]);
-    setMaxToken(defaultConfig.maxToken);
-    setMaxRounds(defaultConfig.maxRounds);
-    setTemperature(defaultConfig.temperature);
-    setTopKRetrievals(defaultConfig.topKRetrievals);
-    setScore(defaultConfig.score);
-    setAdditionalConfig('');
-=======
     setChatbotOption(chatbotList[0])
     setScenario(SCENARIO_LIST[0])
     setMaxToken(defaultConfig.maxToken)
@@ -218,7 +208,6 @@
     setScore(defaultConfig.score)
     setUserMessage('')
     setAdditionalConfig('')
->>>>>>> a044a43b
     // setModelOption(optionList?.[0]?.value ?? '')
     setSessionId(uuidv4());
     getWorkspaceList();
@@ -976,9 +965,6 @@
                         />
                       </FormField>
                     </Grid>
-<<<<<<< HEAD
-                    {/* </ColumnLayout> */}
-=======
                     <Grid gridDefinition={[ {colspan: 5},{colspan: 6}]}>
                   <FormField
                     label={t('maxTokens')}
@@ -1017,7 +1003,6 @@
                   
                   {showEndpoint && (
                     <Grid gridDefinition={[{colspan: 11}]}>
->>>>>>> a044a43b
                     <FormField
                       label={t('additionalSettings')}
                       errorText={t(additionalConfigError)}
@@ -1039,64 +1024,6 @@
                         )}
                       />
                     </FormField>
-<<<<<<< HEAD
-                  </SpaceBetween>
-                </ExpandableSection>
-              </div>
-            }
-          >
-            <div className="chat-container mt-10">
-              <div className="chat-message flex-v flex-1 gap-10">
-                {messages.map((msg, index) => (
-                  <div key={identity(index)}>
-                    <Message
-                      showTrace={showTrace}
-                      type={msg.type}
-                      message={msg.message}
-                    />
-                    {msg.type === 'ai' && index !== 0 && (
-                      <div
-                        className="feedback-buttons"
-                        style={{
-                          display: 'flex',
-                          justifyContent: 'flex-end',
-                          gap: '8px',
-                        }}
-                      >
-                        <Button
-                          iconName={
-                            feedbackGiven[index] === 'thumb_up'
-                              ? 'thumbs-up-filled'
-                              : 'thumbs-up'
-                          }
-                          variant="icon"
-                          onClick={() => handleThumbUpClick(index)}
-                          ariaLabel={t('feedback.helpful')}
-                        />
-                        <Button
-                          iconName={
-                            feedbackGiven[index] === 'thumb_down'
-                              ? 'thumbs-down-filled'
-                              : 'thumbs-down'
-                          }
-                          variant="icon"
-                          onClick={() => handleThumbDownClick(index)}
-                          ariaLabel={t('feedback.notHelpful')}
-                        />
-                      </div>
-                    )}
-                  </div>
-                ))}
-                {aiSpeaking && (
-                  <div>
-                    <Message
-                      aiSpeaking={aiSpeaking}
-                      type="ai"
-                      showTrace={showTrace}
-                      message={{
-                        data: currentAIMessage,
-                        monitoring: currentMonitorMessage,
-=======
                     </Grid>
                     )
                   }
@@ -1158,7 +1085,6 @@
                         }
                         setScoreError('');
                         setScore(detail.value);
->>>>>>> a044a43b
                       }}
                     />
                     {isMessageEnd && (
