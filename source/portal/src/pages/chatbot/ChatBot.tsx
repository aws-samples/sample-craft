--- conflicted
+++ resolved
@@ -676,19 +676,11 @@
       setModelList(OPENAI_API_MODEL_LIST);
       setModelOption(OPENAI_API_MODEL_LIST[0].options[0].value);
     } else if (modelType.value === 'siliconflow') {
-<<<<<<< HEAD
       optionList = SILICON_FLOW_API_MODEL_LIST;
       setModelList(SILICON_FLOW_API_MODEL_LIST);
       setModelOption(SILICON_FLOW_API_MODEL_LIST[0].options[0].value);
     } else if (modelType.value === 'emd') {
       optionList = CUSTOM_DEPLOYMENT_MODEL_LIST;
-=======
-      optionList=SILICON_FLOW_API_MODEL_LIST;
-      setModelList(SILICON_FLOW_API_MODEL_LIST);
-      setModelOption(SILICON_FLOW_API_MODEL_LIST[0].options[0].value);    
-    } else if (modelType.value === 'emd') {
-      optionList=CUSTOM_DEPLOYMENT_MODEL_LIST;
->>>>>>> c67c1cbb
       setModelList(CUSTOM_DEPLOYMENT_MODEL_LIST);
       setModelOption(CUSTOM_DEPLOYMENT_MODEL_LIST[0].options[0].value);
     }
@@ -866,7 +858,6 @@
             fitHeight={true}
             footer={
               <div>
-<<<<<<< HEAD
                 <ExpandableSection
                   onChange={({ detail }) => {
                     setModelSettingExpand(detail.expanded);
@@ -901,176 +892,60 @@
                       {modelType.value === 'Bedrock API' || modelType.value === 'OpenAI API' || modelType.value === 'siliconflow' ? (
                         <SpaceBetween size="xs" direction="vertical">
                           <FormField
-                            label={t('modelName')}
+                            label={t('maxTokens')}
                             stretch={true}
-                            errorText={t(modelError)}
-                            description={t('modelNameDesc')}
+                            errorText={t(maxTokenError)}
+                            description={t('maxTokenDesc')}
                           >
-                            <Autosuggest
+                            <Input
+                              type="number"
+                              value={maxToken}
                               onChange={({ detail }) => {
-                                setModelError('');
-                                setModelOption(detail.value);
+                                setMaxTokenError('');
+                                setMaxToken(detail.value);
                               }}
-                              value={modelOption}
-                              options={modelList}
-                              enteredTextLabel={value => `Use: "${value}"`}
-                              placeholder={t('validation.requireModel')}
-                              empty={t('noModelFound')}
                             />
                           </FormField>
                           <FormField
-                            label={t('apiEndpoint')}
+                            label={t('maxRounds')}
                             stretch={true}
-                            errorText={t(apiEndpointError)}
-                            description={t('apiEndpointDesc')}
+                            errorText={t(maxRoundsError)}
+                            description={t('maxRoundsDesc')}
                           >
                             <Input
-                              value={apiEndpoint}
+                              type="number"
+                              value={maxRounds}
                               onChange={({ detail }) => {
-                                const value = detail.value;
-                                if (value === '' || isValidUrl(value)) {
-                                  setApiEndpointError('');
-                                } else {
-                                  setApiEndpointError('Invalid url, please type in a valid HTTPS or HTTP url');
+                                if (parseInt(detail.value) < 0 || parseInt(detail.value) > 100) {
+                                  return
                                 }
-                                setApiEndpoint(value);
+                                setMaxRoundsError('');
+                                setMaxRounds(detail.value);
                               }}
-                              placeholder="https://api.example.com/v1"
                             />
                           </FormField>
+                        </Grid>
+
+                    {showEndpoint && (
+                        <Grid gridDefinition={[{ colspan: 11 }]}>
                           <FormField
-                            label={t('apiKeyArn')}
+                            label={t('endPoint')}
                             stretch={true}
-                            errorText={t(apiKeyArnError)}
-                            description={t('apiKeyArnDesc')}
+                            errorText={t(endPointError)}
+                            description={t('endPointDesc')}
                           >
                             <Input
-                              value={apiKeyArn}
                               onChange={({ detail }) => {
-                                const value = detail.value;
-                                if (value === '' || isValidArn(value)) {
-                                  setApiKeyArnError('');
-                                } else {
-                                  setApiKeyArnError('Invalid ARN, please type in a valid secret ARN from AWS Secrets Manager');
-                                }
-                                setApiKeyArn(value);
+                                setEndPointError('');
+                                setEndPoint(detail.value);
                               }}
-                              placeholder="arn:aws:secretsmanager:region:account:secret:name"
+                              value={endPoint}
+                              placeholder="QWen2-72B-XXXXX"
                             />
                           </FormField>
-                        </SpaceBetween>
-                      ) : (
-                        <FormField
-                          label={t('modelName')}
-                          stretch={true}
-                          errorText={t(modelError)}
-                          description={t('modelNameDesc')}
-                        >
-                          <Autosuggest
-                            onChange={({ detail }) => {
-                              setModelError('');
-                              setModelOption(detail.value);
-                            }}
-                            value={modelOption}
-                            options={modelList}
-                            placeholder={t('validation.requireModel')}
-                            empty={t('noModelFound')}
-                            enteredTextLabel={value => `Use: "${value}"`}
-                          />
-                        </FormField>
-                      )}
-                    </Grid>
-                    <Grid gridDefinition={[{ colspan: 5 }, { colspan: 6 }]}>
-=======
-            <ExpandableSection
-              onChange={({ detail }) => {
-                setModelSettingExpand(detail.expanded);
-              }}
-              expanded={modelSettingExpand}
-              // variant="footer"
-              headingTagOverride="h4"
-              headerText={t('configurations')}
-            >
-                <div style={{fontSize: 16, fontWeight: 700, marginBottom: 15, marginTop: 15}}>{t('common')}</div>
-                <SpaceBetween size="xs" direction="vertical">
-                <Grid gridDefinition={[{colspan: 5},{colspan: 6}]}>
-                  <FormField label={t('modelProvider')} stretch={true} description={t('scenarioDesc')} errorText={modelProviderHint}>
-                    <Select
-                      options={MODEL_TYPE_LIST}
-                      selectedOption={modelType}
-                      onChange={({ detail }) => {
-                        setModelType(detail.selectedOption);
-                        
-                        // Check if the selected model provider matches the chatbot's model provider
-                        const selectedChatbotId = chatbotOption.value ?? "defaultId";
-                        const expectedModelProvider = chatbotModelProvider[selectedChatbotId];
-
-                        if (expectedModelProvider !== detail.selectedOption.value && detail.selectedOption.value !== 'emd') {
-                          setModelProviderHint(t('chatbotModelProviderError'));
-                        } else {
-                          setModelProviderHint(''); // Clear hint if the selection is valid
-                        }
-                      }}
-                    />
-                  </FormField>
-                  {modelType.value === 'Bedrock API' || modelType.value === 'OpenAI API' || modelType.value === 'siliconflow' ? (
-                    <SpaceBetween size="xs" direction="vertical">
->>>>>>> c67c1cbb
-                      <FormField
-                        label={t('maxTokens')}
-                        stretch={true}
-                        errorText={t(maxTokenError)}
-                        description={t('maxTokenDesc')}
-                      >
-                        <Input
-                          type="number"
-                          value={maxToken}
-                          onChange={({ detail }) => {
-                            setMaxTokenError('');
-                            setMaxToken(detail.value);
-                          }}
-                        />
-                      </FormField>
-                      <FormField
-                        label={t('maxRounds')}
-                        stretch={true}
-                        errorText={t(maxRoundsError)}
-                        description={t('maxRoundsDesc')}
-                      >
-                        <Input
-                          type="number"
-                          value={maxRounds}
-                          onChange={({ detail }) => {
-                            if (parseInt(detail.value) < 0 || parseInt(detail.value) > 100) {
-                              return
-                            }
-                            setMaxRoundsError('');
-                            setMaxRounds(detail.value);
-                          }}
-                        />
-                      </FormField>
-                    </Grid>
-
-                    {showEndpoint && (
-                      <Grid gridDefinition={[{ colspan: 11 }]}>
-                        <FormField
-                          label={t('endPoint')}
-                          stretch={true}
-                          errorText={t(endPointError)}
-                          description={t('endPointDesc')}
-                        >
-                          <Input
-                            onChange={({ detail }) => {
-                              setEndPointError('');
-                              setEndPoint(detail.value);
-                            }}
-                            value={endPoint}
-                            placeholder="QWen2-72B-XXXXX"
-                          />
-                        </FormField>
-                      </Grid>
-                    )
-                    }
+                        </Grid>
+                      )
+                      }
 
                   </SpaceBetween>
                   <div style={{ fontSize: 16, fontWeight: 700, marginBottom: 15, marginTop: 35 }}>{t('rad')}</div>
