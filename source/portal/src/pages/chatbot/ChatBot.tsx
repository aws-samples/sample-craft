import React, { useContext, useEffect, useState } from 'react';
import CommonLayout from 'src/layout/CommonLayout';
import Message from './components/Message';
import useAxiosRequest from 'src/hooks/useAxiosRequest';
import { useTranslation } from 'react-i18next';
import {
  Autosuggest,
  Box,
  Button,
  Container,
  ContentLayout,
  ExpandableSection,
  FormField,
  Grid,
  Header,
  Input,
  Select,
  SelectProps,
  SpaceBetween,
  StatusIndicator,
  Textarea,
  Toggle
} from '@cloudscape-design/components';
import useWebSocket, { ReadyState } from 'react-use-websocket';
import { identity } from 'lodash';
import ConfigContext from 'src/context/config-context';
import { useAuth } from 'react-oidc-context';
import {
  LLM_BOT_COMMON_MODEL_LIST,
  MODEL_TYPE_LIST,
  MODEL_TYPE,
  MAX_TOKEN,
  TEMPERATURE,
  ADITIONAL_SETTINGS,
  USE_CHAT_HISTORY,
  ENABLE_TRACE,
  ONLY_RAG_TOOL,
  MODEL_OPTION,
  CURRENT_CHAT_BOT,
  TOPK,
  SCORE,
  ROUND,
  HISTORY_CHATBOT_ID,
  BR_API_MODEL_LIST,
  OPENAI_API_MODEL_LIST,
  SHOW_FIGURES,
  API_ENDPOINT,
  API_KEY_ARN,
  CUSTOM_DEPLOYMENT_MODEL_LIST,
<<<<<<< HEAD
  ROUTES
=======
  SILICON_FLOW_API_MODEL_LIST
>>>>>>> abd872d6
} from 'src/utils/const';
import { v4 as uuidv4 } from 'uuid';
import { MessageDataType, SessionMessage } from 'src/types';
import { isValidJson } from 'src/utils/utils';

interface MessageType {
  messageId: string;
  type: 'ai' | 'human';
  message: {
    data: string;
    monitoring: string;
  };
}

interface ChatBotProps {
  historySessionId?: string;
}

const isValidUrl = (url: string): boolean => {
  try {
    new URL(url);
    return url.startsWith('http://') || url.startsWith('https://');
  } catch {
    return false;
  }
};

const isValidArn = (arn: string): boolean => {
  // AWS Global and China ARN patterns
  // arn:aws:secretsmanager:region:account-id:secret:name
  // arn:aws-cn:secretsmanager:region:account-id:secret:name
  const arnPattern = /^arn:aws(?:-cn)?:secretsmanager:[a-z0-9-]+:\d{12}:secret:.+$/;
  return arnPattern.test(arn);
};

const ChatBot: React.FC<ChatBotProps> = (props: ChatBotProps) => {
  const { historySessionId } = props;
  // const localScenario = localStorage.getItem(MODEL_TYPE);
  const localMaxToken = localStorage.getItem(MAX_TOKEN);
  const localTemperature = localStorage.getItem(TEMPERATURE);
  const localConfig = localStorage.getItem(ADITIONAL_SETTINGS);
  const localRound = localStorage.getItem(ROUND);
  const localTopKRetrievals = localStorage.getItem(TOPK);
  const localScore = localStorage.getItem(SCORE);
  const localApiEndpoint = localStorage.getItem(API_ENDPOINT);
  const localApiKeyArn = localStorage.getItem(API_KEY_ARN);
  const config = useContext(ConfigContext);
  const { t } = useTranslation();
  const auth = useAuth();
  const [loadingHistory, setLoadingHistory] = useState(false);
  const [messages, setMessages] = useState<MessageType[]>([
    {
      messageId: uuidv4(),
      type: 'ai',
      message: {
        data: t('welcomeMessage'),
        monitoring: '',
      },
    },
  ]);
  const [userMessage, setUserMessage] = useState('');
  const { lastMessage, sendMessage, readyState } = useWebSocket(
    `${config?.websocket}?idToken=${auth.user?.id_token}`,
    {
      onOpen: () => console.log('opened'),
      shouldReconnect: () => true,
    },
  );
  const [currentAIMessage, setCurrentAIMessage] = useState('');
  const [currentMonitorMessage, setCurrentMonitorMessage] = useState('');
  const [currentAIMessageId, setCurrentAIMessageId] = useState('');
  const [aiSpeaking, setAiSpeaking] = useState(false);
  const [modelOption, setModelOption] = useState('');
  const [modelList, setModelList] = useState<SelectProps.Option[]>([]);
  const [chatbotList, setChatbotList] = useState<SelectProps.Option[]>([]);
  const [chatbotOption, setChatbotOption] = useState<SelectProps.Option>(null as any);
  const [useChatHistory, setUseChatHistory] = useState(localStorage.getItem(USE_CHAT_HISTORY) == null || localStorage.getItem(USE_CHAT_HISTORY) == "true" ? true : false);
  const [enableTrace, setEnableTrace] = useState(localStorage.getItem(ENABLE_TRACE) == null || localStorage.getItem(ENABLE_TRACE) == "true" ? true : false);
  const [showTrace, setShowTrace] = useState(enableTrace);
  const [onlyRAGTool, setOnlyRAGTool] = useState(localStorage.getItem(ONLY_RAG_TOOL) == null || localStorage.getItem(ONLY_RAG_TOOL) == "true" ? true : false);
  const [isComposing, setIsComposing] = useState(false);
  const [modelType, setModelType] = useState<SelectProps.Option>(
    MODEL_TYPE_LIST[0],
  );
  const defaultConfig = {
    temperature: '0.01',
    maxToken: '1000',
    maxRounds: '7',
    topKRetrievals: '5',
    score: '0.4',
    additionalConfig: ''
  }

  const [sessionId, setSessionId] = useState(historySessionId);

  const [temperature, setTemperature] = useState<string>(localTemperature ?? defaultConfig.temperature);
  const [maxToken, setMaxToken] = useState<string>(localMaxToken ?? defaultConfig.maxToken);
  const [maxRounds, setMaxRounds] = useState<string>(localRound ?? defaultConfig.maxRounds);
  const [topKRetrievals, setTopKRetrievals] = useState<string>(localTopKRetrievals ?? defaultConfig.topKRetrievals);
  const [score, setScore] = useState<string>(localScore ?? defaultConfig.score);
  const [additionalConfig, setAdditionalConfig] = useState(localConfig ?? defaultConfig.additionalConfig);
  const [topKRetrievalsError, setTopKRetrievalsError] = useState('');
  const [maxRoundsError, setMaxRoundsError] = useState('');
  const [scoreError, setScoreError] = useState('');

  const [endPoint, setEndPoint] = useState('');
  const [showEndpoint, setShowEndpoint] = useState(false);
  const [endPointError, setEndPointError] = useState('');
  const [showMessageError, setShowMessageError] = useState(false);
  const [isMessageEnd, setIsMessageEnd] = useState(false);
  const [modelError, setModelError] = useState('');
  const [temperatureError, setTemperatureError] = useState('');
  const [maxTokenError, setMaxTokenError] = useState('');
  const [modelSettingExpand, setModelSettingExpand] = useState(false);
  const [additionalConfigError, setAdditionalConfigError] = useState('');
  const [apiEndpointError, setApiEndpointError] = useState(''); 
  const [apiKeyArnError, setApiKeyArnError] = useState('');
  const [apiEndpoint, setApiEndpoint] = useState(localApiEndpoint ?? '');
  const [apiKeyArn, setApiKeyArn] = useState(localApiKeyArn ?? '');

  const connectionStatus = {
    [ReadyState.CONNECTING]: 'loading',
    [ReadyState.OPEN]: 'success',
    [ReadyState.CLOSING]: 'closing',
    [ReadyState.CLOSED]: 'error',
    [ReadyState.UNINSTANTIATED]: 'pending',
  }[readyState];

  // Define an async function to get the data
  const fetchData = useAxiosRequest();

  const [chatbotModelProvider, setChatbotModelProvider] = useState<{ [key: string]: string }>({});

  const [modelProviderHint, setModelProviderHint] = useState('');

  const startNewChat = () => {
    [CURRENT_CHAT_BOT,ENABLE_TRACE,MAX_TOKEN, MODEL_OPTION,ONLY_RAG_TOOL,MODEL_TYPE,TEMPERATURE,USE_CHAT_HISTORY].forEach((item) => {
      localStorage.removeItem(item);
    })
    // localStorage.()
    setChatbotOption(chatbotList[0])
    setModelType(MODEL_TYPE_LIST[0])
    setMaxToken(defaultConfig.maxToken)
    setMaxRounds(defaultConfig.maxRounds)
    setTemperature(defaultConfig.temperature)
    setTopKRetrievals(defaultConfig.topKRetrievals)
    setScore(defaultConfig.score)
    setUserMessage('')
    setAdditionalConfig('')
    // setModelOption(optionList?.[0]?.value ?? '')
    setSessionId(uuidv4());
    getWorkspaceList();
    setMessages([
      {
        messageId: uuidv4(),
        type: 'ai',
        message: {
          data: t('welcomeMessage'),
          monitoring: '',
        },
      },
    ]);
  }

  const getWorkspaceList = async () => {
    try {
      const data = await fetchData({
        url: 'chatbot-management/chatbots',
        method: 'get',
      });
      const chatbots: { ChatbotId: string; ModelProvider: string }[] = data.Items;
      const getChatbots = chatbots.map((item) => {
        setChatbotModelProvider((prev) => ({
          ...prev,
          [item.ChatbotId]: item.ModelProvider,
        }));
        return {
          label: item.ChatbotId,
          value: item.ChatbotId,
        };
      });
      setChatbotList(getChatbots);

      // First try to get chatbotId from history if it exists
      const historyChatbotId = localStorage.getItem(HISTORY_CHATBOT_ID);
      const localChatBot = localStorage.getItem(CURRENT_CHAT_BOT);
      
      if (historyChatbotId && getChatbots.some(bot => bot.value === historyChatbotId)) {
        // If history chatbotId exists and is valid, use it
        setChatbotOption({
          label: historyChatbotId,
          value: historyChatbotId
        });
      } else if (localChatBot !== null) {
        // Otherwise fall back to local storage
        setChatbotOption(JSON.parse(localChatBot));
      } else {
        // Finally fall back to first chatbot
        setChatbotOption(getChatbots[0]);
      }
    } catch (error) {
      console.error(error);
      return [];
    }
  };

  const getSessionHistoryById = async () => {
    try {
      setLoadingHistory(true);
      const data = await fetchData({
        url: `sessions/${historySessionId}/messages`,
        method: 'get',
        params: {
          page_size: 9999,
          max_items: 9999,
        },
      });
      const sessionMessage: SessionMessage[] = data.Items;
      
      // Get chatbotId from first message if available
      if (sessionMessage && sessionMessage.length > 0) {
        const chatbotId = sessionMessage[0].chatbotId;
        // Store chatbotId for use in getWorkspaceList
        localStorage.setItem(HISTORY_CHATBOT_ID, chatbotId);
      }

      setMessages(
        sessionMessage.map((msg) => {
          let messageContent = msg.content;
          // Handle AI images message
          if (showFigures && msg.role === 'ai' && msg.additional_kwargs?.figure?.length > 0) {
            msg.additional_kwargs.figure.forEach((item) => {
              messageContent += ` \n ![${item.content_type}](/${encodeURIComponent(item.figure_path)})`;
            });
          }
          return {
            messageId: msg.messageId,
            type: msg.role,
            message: {
              data: messageContent,
              monitoring: '',
            },
          };
        }),
      );
      setLoadingHistory(false);
    } catch (error) {
      console.error(error);
      return [];
    }
  };
  useEffect(() => {
    const initializeChatbot = async () => {
      if (historySessionId) {
        // Wait for getSessionHistoryById to complete to set history chatbotId
        await getSessionHistoryById();
      } else {
        setSessionId(uuidv4());
      }
      // Call getWorkspaceList after getSessionHistoryById
      getWorkspaceList();
    };

    initializeChatbot();
  }, []);

  useEffect(() => {
    if (chatbotOption) {
      localStorage.setItem(CURRENT_CHAT_BOT, JSON.stringify(chatbotOption))
    }
  }, [chatbotOption])

  useEffect(() => {
    localStorage.setItem(USE_CHAT_HISTORY, useChatHistory ? "true" : "false")
  }, [useChatHistory])

  useEffect(() => {
    localStorage.setItem(ENABLE_TRACE, enableTrace ? "true" : "false")
    if (enableTrace) {
      setShowTrace(true);
    } else {
      setShowTrace(false);
    }
  }, [enableTrace]);

  useEffect(() => {
    if (modelType) {
      localStorage.setItem(MODEL_TYPE, JSON.stringify(modelType))
    }
  }, [modelType])

  useEffect(() => {
    if (maxRounds) {
      localStorage.setItem(ROUND, maxRounds)
    }
  }, [maxRounds])

  useEffect(() => {
    if (topKRetrievals) {
      localStorage.setItem(TOPK, topKRetrievals)
    }
  }, [topKRetrievals])

  useEffect(() => {
    if (score) {
      localStorage.setItem(SCORE, score)
    }
  }, [score])

  useEffect(() => {
    localStorage.setItem(ONLY_RAG_TOOL, onlyRAGTool ? "true" : "false")
  }, [onlyRAGTool])

  useEffect(() => {
    if (modelOption) {
      localStorage.setItem(MODEL_OPTION, modelOption)
    }
  }, [modelOption])

  useEffect(() => {
    if (maxToken) {
      localStorage.setItem(MAX_TOKEN, maxToken)
    }
  }, [maxToken])

  useEffect(() => {
    if (temperature) {
      localStorage.setItem(TEMPERATURE, temperature)
    }
  }, [temperature])

  useEffect(() => {
    if (additionalConfig) {
      localStorage.setItem(ADITIONAL_SETTINGS, additionalConfig)
    }
  }, [additionalConfig])

  useEffect(() => {
    if (apiEndpoint) {
      localStorage.setItem(API_ENDPOINT, apiEndpoint);
    }
  }, [apiEndpoint]);

  useEffect(() => {
    if (apiKeyArn) {
      localStorage.setItem(API_KEY_ARN, apiKeyArn);
    }
  }, [apiKeyArn]);

  const handleAIMessage = (message: MessageDataType) => {
    // console.info('handleAIMessage:', message);
    if (message.message_type === 'START') {
      console.info('message started');
    } else if (message.message_type === 'CHUNK') {
      setCurrentAIMessage((prev) => {
        return prev + (message?.message?.content ?? '');
      });
    } else if (message.message_type === 'CONTEXT') {
      // handle context message
      if (showFigures && message.ddb_additional_kwargs?.figure?.length > 0) {
        message.ddb_additional_kwargs.figure.forEach((item) => {
          if (item.content_type === "md_image") {
            setCurrentAIMessage((prev) => {
              return (
                prev +
                ` \n ![${item.content_type}](${item.figure_path})`
              );
            });
          } else {
            setCurrentAIMessage((prev) => {
              return (
                prev +
                ` \n ![${item.content_type}](/${encodeURIComponent(item.figure_path)})`
              );
            });
          }

        });
      }
    } else if (message.message_type === 'END') {
      console.info('message ended');
      setCurrentAIMessageId(message.message_id);
      setAiSpeaking(false)
      setIsMessageEnd(true);
    }
  };

  const inputElement = document.querySelector('input');

  if (inputElement) {
    inputElement.addEventListener('compositionstart', () => {
      setIsComposing(true);
    });
    inputElement.addEventListener('compositionend', () => {
      setIsComposing(false);
    });
  }

  useEffect(() => {
    if (lastMessage !== null) {
      const message: MessageDataType = JSON.parse(lastMessage.data);
      if (message.message_type === 'MONITOR') {
        setCurrentMonitorMessage((prev) => {
          return prev + (message?.message ?? '');
        });
      } else {
        handleAIMessage(message);
      }
    }
  }, [lastMessage]);

  useEffect(() => {
    if (isMessageEnd) {
      setAiSpeaking(false);
      setMessages((prev) => {
        return [
          ...prev,
          {
            messageId: currentAIMessageId,
            type: 'ai',
            message: {
              data: currentAIMessage,
              monitoring: currentMonitorMessage,
            },
          },
        ];
      });
    }
  }, [isMessageEnd]);

  const handleClickSendMessage = (customQuery?: string) => {
    if (aiSpeaking) {
      return;
    }

    const messageToSend = customQuery ?? userMessage;

    if (!messageToSend.trim()) {
      setShowMessageError(true);
      return;
    }
    // validate websocket status
    if (readyState !== ReadyState.OPEN) {
      return;
    }
    // validate model settings
    if (modelType.value === 'Bedrock API' || modelType.value === 'OpenAI API' || modelType.value === 'siliconflow') {
      if (!apiEndpoint.trim()) {
        setApiEndpointError('validation.requireApiEndpoint');
        setModelSettingExpand(true);
        return;
      }
      if (!apiKeyArn.trim()) {
        setApiKeyArnError('validation.requireApiKeyArn');
        setModelSettingExpand(true);
        return;
      }
    } else {
      if (!modelOption.trim()) {
        setModelError('validation.requireModel');
        setModelSettingExpand(true);
        return;
      }
    }
    if (!temperature.trim()) {
      setTemperatureError('validation.requireTemperature');
      setModelSettingExpand(true);
      return;
    }
    if (!maxToken.trim()) {
      setMaxTokenError('validation.requireMaxTokens');
      setModelSettingExpand(true);
      return;
    }
    if (parseInt(maxToken) < 1) {
      setMaxTokenError('validation.maxTokensRange');
      setModelSettingExpand(true);
      return;
    }

    if (!maxRounds.trim()) {
      setMaxRoundsError('validation.requireMaxRounds');
      setModelSettingExpand(true);
      return;
    }

    if (parseInt(maxRounds) < 0) {
      setMaxRoundsError('validation.maxRoundsRange');
      setModelSettingExpand(true);
      return;
    }

    if (!topKRetrievals.trim()) {
      setTopKRetrievalsError('validation.requireTopKRetrievals');
      setModelSettingExpand(true);
      return;
    }

    if (parseInt(topKRetrievals) < 1) {
      setTopKRetrievalsError('validation.topKRetrievals');
      setModelSettingExpand(true);
      return;
    }

    if (parseFloat(temperature) < 0.0 || parseFloat(temperature) > 1.0) {
      setTemperatureError('validation.temperatureRange');
      setModelSettingExpand(true);
      return;
    }

    if (!score.trim()) {
      setScoreError('validation.requireScore');
      setModelSettingExpand(true);
      return;
    }

    if (parseFloat(score) < 0.0 || parseFloat(score) > 1.0) {
      setScoreError('validation.score');
      setModelSettingExpand(true);
      return;
    }
    // validate endpoint
    if (modelType.value === 'Bedrock API' && !endPoint.trim()) {
      setEndPointError('validation.requireEndPoint');
      setModelSettingExpand(true);
      return;
    }

    // validate additional config
    if (additionalConfig.trim() && !isValidJson(additionalConfig)) {
      setAdditionalConfigError('validation.invalidJson');
      setModelSettingExpand(true);
      return;
    }

    setUserMessage('');
    setAiSpeaking(true);
    setCurrentAIMessage('');
    setCurrentMonitorMessage('');
    setIsMessageEnd(false);

    const groupName: string[] = auth?.user?.profile?.['cognito:groups'] as any;
    let message = {
      query: messageToSend,
      entry_type: 'common',
      session_id: sessionId,
      user_id: auth?.user?.profile?.['cognito:username'] || 'default_user_id',
      chatbot_config: {
        max_rounds_in_memory: parseInt(maxRounds),
        group_name: groupName?.[0] ?? 'Admin',
        chatbot_id: chatbotOption.value ?? 'admin',
        chatbot_mode: 'agent',
        use_history: useChatHistory,
        enable_trace: enableTrace,
        use_websearch: true,
        google_api_key: '',
        default_llm_config: {
          model_id: modelOption,
          endpoint_name: modelOption === 'qwen2-72B-instruct' ? endPoint.trim() : '',
          provider: modelType.value,
          base_url: (modelType.value === 'Bedrock API' || modelType.value === 'OpenAI API' || modelType.value === 'siliconflow') ? apiEndpoint.trim() : '',
          api_key_arn: (modelType.value === 'Bedrock API' || modelType.value === 'OpenAI API' || modelType.value === 'siliconflow') ? apiKeyArn.trim() : '',
          model_kwargs: {
            temperature: parseFloat(temperature),
            max_tokens: parseInt(maxToken),
          },
        },
        private_knowledge_config: {
          top_k: parseInt(topKRetrievals),
          score: parseFloat(score),
        },
        agent_config: {
          only_use_rag_tool: onlyRAGTool,
        },
      },
    };

    // add additional config
    if (additionalConfig.trim()) {
      const knownObject = JSON.parse(additionalConfig);
      message = {
        ...message,
        chatbot_config: {
          ...message.chatbot_config,
          ...knownObject,
        },
      };
    }

    console.info('send message:', message);
    sendMessage(JSON.stringify(message));
    
    // Only add to messages if it's a new message (not regeneration)
    if (!customQuery) {
      setMessages((prev) => {
        return [
          ...prev,
          {
            messageId: '',
            type: 'human',
            message: {
              data: messageToSend,
              monitoring: '',
            },
          },
        ];
      });
    }
  };

  useEffect(() => {
    let optionList: any[] = [];
    const localModel = localStorage.getItem(MODEL_OPTION)
    if (modelType.value === 'Bedrock') {
      optionList=LLM_BOT_COMMON_MODEL_LIST;
      setModelList(LLM_BOT_COMMON_MODEL_LIST);
      setModelOption(LLM_BOT_COMMON_MODEL_LIST[0].options[0].value);
      setApiEndpoint('')
      setApiKeyArn('')
    } else if (modelType.value === 'Bedrock API') {
      optionList=BR_API_MODEL_LIST;
      setModelList(BR_API_MODEL_LIST);
      setModelOption(BR_API_MODEL_LIST[0].options[0].value);
    } else if (modelType.value === 'OpenAI API') {
      optionList=OPENAI_API_MODEL_LIST;
      setModelList(OPENAI_API_MODEL_LIST);
      setModelOption(OPENAI_API_MODEL_LIST[0].options[0].value);
    } else if (modelType.value === 'siliconflow') {
      optionList=SILICON_FLOW_API_MODEL_LIST;
      setModelList(SILICON_FLOW_API_MODEL_LIST);
      setModelOption(SILICON_FLOW_API_MODEL_LIST[0].options[0].value);    
    } else if (modelType.value === 'dmaa') {
      optionList=CUSTOM_DEPLOYMENT_MODEL_LIST;
      setModelList(CUSTOM_DEPLOYMENT_MODEL_LIST);
      setModelOption(CUSTOM_DEPLOYMENT_MODEL_LIST[0].options[0].value);
    }
    if (localModel) {
      setModelOption(localModel)
    } else {
      setModelOption(optionList?.[0]?.options?.[0].value ?? '');
    }
  }, [modelType]);

  useEffect(() => {
    if (modelOption === 'qwen2-72B-instruct') {
      setShowEndpoint(true);
    } else {
      setEndPoint('Qwen2-72B-Instruct-AWQ-2024-06-25-02-15-34-347');
      setShowEndpoint(false);
    }
  }, [modelOption]);

  const [feedbackGiven, setFeedbackGiven] = useState<{ [key: string]: 'thumb_up' | 'thumb_down' | null }>({});

  const handleThumbUpClick = async (index: number) => {
    const currentFeedback = feedbackGiven[index];
    const newFeedback = currentFeedback === 'thumb_up' ? null : 'thumb_up';

    try {
      await fetchData({
        url: `sessions/${sessionId}/messages/${messages[index].messageId}/feedback`,
        method: 'post',
        data: {
          feedback_type: newFeedback || '',
          feedback_reason: '',
          suggest_message: ''
        }
      });
      setFeedbackGiven(prev => ({ ...prev, [index]: newFeedback }));
      console.log('Thumb up feedback sent successfully');
    } catch (error) {
      console.error('Error sending thumb up feedback:', error);
    }
  };

  const handleThumbDownClick = async (index: number) => {
    const currentFeedback = feedbackGiven[index];
    const newFeedback = currentFeedback === 'thumb_down' ? null : 'thumb_down';

    try {
      await fetchData({
        url: `sessions/${sessionId}/messages/${messages[index].messageId}/feedback`,
        method: 'post',
        data: {
          feedback_type: newFeedback || '',
          feedback_reason: '',
          suggest_message: ''
        }
      });
      setFeedbackGiven(prev => ({ ...prev, [index]: newFeedback }));
      console.log('Thumb down feedback sent successfully');
    } catch (error) {
      console.error('Error sending thumb down feedback:', error);
    }
  };

  // Initialize showFigures from local storage
  const localShowFigures = localStorage.getItem(SHOW_FIGURES);
  const [showFigures, setShowFigures] = useState(localShowFigures === null || localShowFigures === "true");

  useEffect(() => {
    // Update local storage whenever showFigures changes
    localStorage.setItem('SHOW_FIGURES', showFigures ? "true" : "false");
  }, [showFigures]);

  const handleStopMessage = () => {
    const message = {
      message_type: "STOP",
      session_id: sessionId,
      user_id: auth?.user?.profile?.['cognito:username'] || 'default_user_id',
    };

    console.info('Send stop message:', message);
    sendMessage(JSON.stringify(message));
  };

  // Update the render send button section
  const renderSendButton = () => {
    if (aiSpeaking) {
      return (
        <Button
          onClick={handleStopMessage}
          ariaLabel={t('button.stop')}
        >
          {t('button.stop')}
        </Button>
      );
    }

    return (
      <Button
        disabled={readyState !== ReadyState.OPEN}
        onClick={() => handleClickSendMessage()}
        ariaLabel={t('button.send')}
      >
        {t('button.send')}
      </Button>
    );
  };

  const handleRegenerateMessage = async (index: number) => {
    if (aiSpeaking) {
      return;
    }

    // Get the last human message before this AI message
    let humanMessage = '';
    for (let i = index - 1; i >= 0; i--) {
      if (messages[i].type === 'human') {
        humanMessage = messages[i].message.data;
        break;
      }
    }

    if (!humanMessage) {
      console.error('No human message found to regenerate response');
      return;
    }

    // Remove the AI message and all subsequent messages
    setMessages(messages.slice(0, index));
    
    // Reuse handleClickSendMessage with the found human message
    handleClickSendMessage(humanMessage);
  };

  return (
    <CommonLayout
      isLoading={loadingHistory}
      activeHref={!historySessionId ? ROUTES.Home : ROUTES.Session}
      breadCrumbs={[
        {
          text: t('name'),
          href: ROUTES.Home,
        },
        {
          text: t('conversation'),
          href: ROUTES.Chat,
        },
      ]}
    >
      <div className='chat-container-layout'>
      <ContentLayout
          header={
            <Header
              variant="h1"
              actions={
                historySessionId?(
                <></>):(<SpaceBetween size="xs" direction="horizontal">
                  <Button
                    variant="primary"
                    disabled={aiSpeaking || readyState !== ReadyState.OPEN}
                    onClick={() => {
                      startNewChat()
                    }}
                  >
                    {t('button.startNewChat')}
                  </Button>
                </SpaceBetween>)
              }
              description={historySessionId?(t('chatHistoryDescription') +" " +historySessionId):t('chatDescription')}
            >
              <Box variant="h1">{historySessionId?t('chatHistory'):t('chat')}</Box>
            </Header>
          }
        >
          <Container
            fitHeight={true}
            footer={
              <div>
            <ExpandableSection
              onChange={({ detail }) => {
                setModelSettingExpand(detail.expanded);
              }}
              expanded={modelSettingExpand}
              // variant="footer"
              headingTagOverride="h4"
              headerText={t('configurations')}
            >
                <div style={{fontSize: 16, fontWeight: 700, marginBottom: 15, marginTop: 15}}>{t('common')}</div>
                <SpaceBetween size="xs" direction="vertical">
                <Grid gridDefinition={[{colspan: 5},{colspan: 6}]}>
                  <FormField label={t('modelProvider')} stretch={true} description={t('scenarioDesc')} errorText={modelProviderHint}>
                    <Select
                      options={MODEL_TYPE_LIST}
                      selectedOption={modelType}
                      onChange={({ detail }) => {
                        setModelType(detail.selectedOption);
                        
                        // Check if the selected model provider matches the chatbot's model provider
                        const selectedChatbotId = chatbotOption.value ?? "defaultId";
                        const expectedModelProvider = chatbotModelProvider[selectedChatbotId];

                        if (expectedModelProvider !== detail.selectedOption.value && (detail.selectedOption.value !== 'dmaa' && detail.selectedOption.value !== 'siliconflow')) {
                          setModelProviderHint(t('chatbotModelProviderError'));
                        } else {
                          setModelProviderHint(''); // Clear hint if the selection is valid
                        }
                      }}
                    />
                  </FormField>
                  {modelType.value === 'Bedrock API' || modelType.value === 'OpenAI API' || modelType.value === 'siliconflow' ? (
                    <SpaceBetween size="xs" direction="vertical">
                      <FormField
                        label={t('modelName')}
                        stretch={true}
                        errorText={t(modelError)}
                        description={t('modelNameDesc')}
                      >
                        <Autosuggest
                          onChange={({ detail }) => {
                            setModelError('');
                            setModelOption(detail.value);
                          }}
                          value={modelOption}
                          options={modelList}
                          enteredTextLabel={value => `Use: "${value}"`}
                          placeholder={t('validation.requireModel')}
                          empty={t('noModelFound')}
                        />
                      </FormField>
                      <FormField
                        label={t('apiEndpoint')}
                        stretch={true}
                        errorText={t(apiEndpointError)}
                        description={t('apiEndpointDesc')}
                      >
                        <Input
                          value={apiEndpoint}
                          onChange={({ detail }) => {
                            const value = detail.value;
                            if (value === '' || isValidUrl(value)) {
                              setApiEndpointError('');
                            } else {
                              setApiEndpointError('Invalid url, please type in a valid HTTPS or HTTP url');
                            }
                            setApiEndpoint(value);
                          }}
                          placeholder="https://api.example.com/v1"
                        />
                      </FormField>
                      <FormField
                        label={t('apiKeyArn')}
                        stretch={true}
                        errorText={t(apiKeyArnError)}
                        description={t('apiKeyArnDesc')}
                      >
                        <Input
                          value={apiKeyArn}
                          onChange={({ detail }) => {
                            const value = detail.value;
                            if (value === '' || isValidArn(value)) {
                              setApiKeyArnError('');
                            } else {
                              setApiKeyArnError('Invalid ARN, please type in a valid secret ARN from AWS Secrets Manager');
                            }
                            setApiKeyArn(value);
                          }}
                          placeholder="arn:aws:secretsmanager:region:account:secret:name"
                        />
                      </FormField>
                    </SpaceBetween>
                  ) : (
                    <FormField
                      label={t('modelName')}
                      stretch={true}
                      errorText={t(modelError)}
                      description={t('modelNameDesc')}
                    >
                      <Autosuggest
                        onChange={({ detail }) => {
                          setModelError('');
                          setModelOption(detail.value);
                        }}
                        value={modelOption}
                        options={modelList}
                        placeholder={t('validation.requireModel')}
                        empty={t('noModelFound')}
                        enteredTextLabel={value => `Use: "${value}"`}
                      />
                    </FormField>
                  )}
                  </Grid>
                  <Grid gridDefinition={[ {colspan: 5},{colspan: 6}]}>
                  <FormField
                    label={t('maxTokens')}
                    stretch={true}
                    errorText={t(maxTokenError)}
                    description={t('maxTokenDesc')}
                  >
                    <Input
                      type="number"
                      value={maxToken}
                      onChange={({ detail }) => {
                        setMaxTokenError('');
                        setMaxToken(detail.value);
                      }}
                    />
                  </FormField>
                  <FormField
                    label={t('maxRounds')}
                    stretch={true}
                    errorText={t(maxRoundsError)}
                    description={t('maxRoundsDesc')}
                  >
                    <Input
                      type="number"
                      value={maxRounds}
                      onChange={({ detail }) => {
                        if(parseInt(detail.value) < 0 || parseInt(detail.value) > 100){
                          return
                        }
                        setMaxRoundsError('');
                        setMaxRounds(detail.value);
                      }}
                    />
                  </FormField>
                  </Grid>
                  
                  {showEndpoint && (
                    <Grid gridDefinition={[{colspan: 11}]}>
                    <FormField
                      label={t('endPoint')}
                      stretch={true}
                      errorText={t(endPointError)}
                      description={t('endPointDesc')}
                    >
                      <Input
                        onChange={({ detail }) => {
                          setEndPointError('');
                          setEndPoint(detail.value);
                        }}
                        value={endPoint}
                        placeholder="QWen2-72B-XXXXX"
                      />
                    </FormField>
                    </Grid>
                    )
                  }
                  
                </SpaceBetween>
                  <div style={{fontSize: 16, fontWeight: 700,marginBottom: 15, marginTop: 35}}>{t('rad')}</div>
                  <SpaceBetween size="xs" direction="vertical">
                    <Grid gridDefinition={[{colspan: 3},{colspan: 3},{colspan: 5}]}>
                  <FormField
                    label={t('temperature')}
                    stretch={true}
                    errorText={t(temperatureError)}
                    description={t('temperatureDesc')}
                  >
                    <Input
                      type="number"
                      step={0.01}
                      value={temperature}
                      onChange={({ detail }) => {
                        if(parseFloat(detail.value) < 0 || parseFloat(detail.value) > 1){
                          return
                        }
                        setTemperatureError('');
                        setTemperature(detail.value);
                      }}
                    />
                  </FormField>
                  <FormField
                    label={t('topKRetrievals')}
                    stretch={true}
                    description={t('topKRetrievalsDesc')}
                    errorText={t(topKRetrievalsError)}
                  >
                    <Input
                      type="number"
                      value={topKRetrievals}
                      onChange={({ detail }) => {
                        if(parseInt(detail.value) < 0 || parseInt(detail.value) > 100){
                          return
                        }
                        setTopKRetrievalsError('');
                        setTopKRetrievals(detail.value);
                      }}
                    />
                  </FormField>
                  <FormField
                    label={t('score')}
                    stretch={true}
                    description={t('scoreDesc')}
                    errorText={t(scoreError)}
                  >
                    <Input
                      type="number"
                      step={0.01}
                      value={score}
                      onChange={({ detail }) => {
                        if(parseFloat(detail.value) < 0 || parseFloat(detail.value) > 1){
                          return
                        }
                        setScoreError('');
                        setScore(detail.value);
                      }}
                    />
                  </FormField>
                  </Grid>
                <FormField
                  label={t('additionalSettings')}
                  errorText={t(additionalConfigError)}
                >
                  <Textarea
                    rows={7}
                    value={additionalConfig}
                    onChange={({ detail }) => {
                      setAdditionalConfigError('');
                      setAdditionalConfig(detail.value);
                    }}
                    placeholder={JSON.stringify(
                      {
                        key: 'value',
                        key2: ['value1', 'value2'],
                      },
                      null,
                      4,
                    )}
                  />
                </FormField>
              </SpaceBetween>
            </ExpandableSection>
          </div>
            }
          >
      <div className="chat-container mt-10">
        <div className="chat-message flex-v flex-1 gap-10">
          {messages.map((msg, index) => (
            <div key={identity(index)}>
              <Message
                showTrace={showTrace}
                type={msg.type}
                message={msg.message}
              />
              {msg.type === 'ai' && index !== 0 && (
                <div className="feedback-buttons" style={{ display: 'flex', justifyContent: 'flex-end', gap: '8px' }}>
                  <Button
                    iconName="refresh"
                    variant="icon"
                    disabled={aiSpeaking}
                    onClick={() => handleRegenerateMessage(index)}
                    ariaLabel={t('regenerate')}
                  />
                  <Button
                    iconName={feedbackGiven[index] === 'thumb_up' ? "thumbs-up-filled" : "thumbs-up"}
                    variant="icon"
                    onClick={() => handleThumbUpClick(index)}
                    ariaLabel={t('feedback.helpful')}
                  />
                  <Button
                    iconName={feedbackGiven[index] === 'thumb_down' ? "thumbs-down-filled" : "thumbs-down"}
                    variant="icon"
                    onClick={() => handleThumbDownClick(index)}
                    ariaLabel={t('feedback.notHelpful')}
                  />
                </div>
              )}
            </div>
          ))}
          {aiSpeaking && (
            <div>
              <Message
                aiSpeaking={aiSpeaking}
                type="ai"
                showTrace={showTrace}
                message={{
                  data: currentAIMessage,
                  monitoring: currentMonitorMessage,
                }}
              />
              {isMessageEnd && (
                <div className="feedback-buttons" style={{ display: 'flex', justifyContent: 'flex-end', gap: '8px' }}>
                  <Button
                    iconName="refresh"
                    variant="icon"
                    disabled={aiSpeaking}
                    onClick={() => handleRegenerateMessage(messages.length)}
                    ariaLabel={t('regenerate')}
                  />
                  <Button
                    iconName={feedbackGiven[messages.length] === 'thumb_up' ? "thumbs-up-filled" : "thumbs-up"}
                    variant="icon"
                    onClick={() => handleThumbUpClick(messages.length)}
                    ariaLabel={t('feedback.helpful')}
                  />
                  <Button
                    iconName={feedbackGiven[messages.length] === 'thumb_down' ? "thumbs-down-filled" : "thumbs-down"}
                    variant="icon"
                    onClick={() => handleThumbDownClick(messages.length)}
                    ariaLabel={t('feedback.notHelpful')}
                  />
                </div>
              )}
            </div>
          )}
        </div>
        
        <div className="flex-v gap-10">
          <div className="flex gap-5 send-message">
            <Select
              options={chatbotList}
              loadingText='loading...'
              selectedOption={chatbotOption}
              onChange={({ detail }) => {
                setChatbotOption(detail.selectedOption);
                // Remove history chatbot ID from localStorage when manually changing chatbot
                // Next time it will only use current_chatbot in localStorage
                localStorage.removeItem(HISTORY_CHATBOT_ID);
              }}
            />
            <div className="flex-1 pr">
              <Textarea
                invalid={showMessageError}
                rows={1}
                value={userMessage}
                placeholder={t('typeMessage')}
                onChange={(e) => {
                  setShowMessageError(false);
                  setUserMessage(e.detail.value);
                }}
                onKeyDown={(e) => {
                  if (e.detail.key === 'Enter' && !isComposing) {
                    e.preventDefault();
                    handleClickSendMessage();
                  }
                }}
              />
            </div>
            <div>
              {renderSendButton()}
            </div>
          </div>
          <div>
            <div className="flex space-between">
              <div className="flex gap-10 align-center">
                <Toggle
                  onChange={({ detail }) => setUseChatHistory(detail.checked)}
                  checked={useChatHistory}
                >
                  {t('multiRound')}
                </Toggle>
                <Toggle
                  onChange={({ detail }) => setEnableTrace(detail.checked)}
                  checked={enableTrace}
                >
                  {t('enableTrace')}
                </Toggle>
                <Toggle
                  onChange={({ detail }) => setShowFigures(detail.checked)}
                  checked={showFigures}
                >
                  {t('showFigures')}
                </Toggle>
                <Toggle
                  onChange={({ detail }) => setOnlyRAGTool(detail.checked)}
                  checked={onlyRAGTool}
                >
                  {t('onlyUseRAGTool')}
                </Toggle>
              </div>
              <div className="flex align-center gap-10">
                <Box variant="p">{t('server')}: </Box>
                <StatusIndicator type={connectionStatus as any}>
                  {t(connectionStatus)}
                </StatusIndicator>
              </div>
            </div>
          </div>
        </div>
      </div>
    </Container>
      </ContentLayout>
    </div>
    </CommonLayout>
  );
};

export default ChatBot;<|MERGE_RESOLUTION|>--- conflicted
+++ resolved
@@ -47,11 +47,8 @@
   API_ENDPOINT,
   API_KEY_ARN,
   CUSTOM_DEPLOYMENT_MODEL_LIST,
-<<<<<<< HEAD
-  ROUTES
-=======
+  ROUTES,
   SILICON_FLOW_API_MODEL_LIST
->>>>>>> abd872d6
 } from 'src/utils/const';
 import { v4 as uuidv4 } from 'uuid';
 import { MessageDataType, SessionMessage } from 'src/types';
