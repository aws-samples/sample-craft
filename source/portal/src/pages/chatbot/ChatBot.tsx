import React, { useContext, useEffect, useState, useRef } from 'react';
import CommonLayout from 'src/layout/CommonLayout';
import Message from './components/Message';
import useAxiosRequest from 'src/hooks/useAxiosRequest';
import { useTranslation } from 'react-i18next';
import {
  Autosuggest,
  Box,
  Button,
  Container,
  ContentLayout,
  ExpandableSection,
  FormField,
  Grid,
  Header,
  Input,
  Select,
  SelectProps,
  SpaceBetween,
  StatusIndicator,
  Textarea,
  Toggle,
  Icon,
} from '@cloudscape-design/components';
import useWebSocket, { ReadyState } from 'react-use-websocket';
import { identity } from 'lodash';
import ConfigContext from 'src/context/config-context';
import { useAuth } from 'react-oidc-context';
import {
  LLM_BOT_COMMON_MODEL_LIST,
  MODEL_TYPE_LIST,
  MODEL_TYPE,
  MAX_TOKEN,
  TEMPERATURE,
  ADITIONAL_SETTINGS,
  USE_CHAT_HISTORY,
  ENABLE_TRACE,
  ONLY_RAG_TOOL,
  MODEL_OPTION,
  CURRENT_CHAT_BOT,
  TOPK,
  SCORE,
  ROUND,
  HISTORY_CHATBOT_ID,
  BR_API_MODEL_LIST,
  OPENAI_API_MODEL_LIST,
  SHOW_FIGURES,
  API_ENDPOINT,
  API_KEY_ARN,
  CUSTOM_DEPLOYMENT_MODEL_LIST,
<<<<<<< HEAD
  SILICON_FLOW_API_MODEL_LIST,
=======
  SILICON_FLOW_API_MODEL_LIST
>>>>>>> bcc373cf
} from 'src/utils/const';
import { v4 as uuidv4 } from 'uuid';
import { MessageDataType, SessionMessage } from 'src/types';
import { isValidJson } from 'src/utils/utils';

interface MessageType {
  messageId: string;
  type: 'ai' | 'human';
  message: {
    data: string;
    monitoring: string;
  };
  attachments?: File[];
}

interface ChatBotProps {
  historySessionId?: string;
}

const isValidUrl = (url: string): boolean => {
  try {
    new URL(url);
    return url.startsWith('http://') || url.startsWith('https://');
  } catch {
    return false;
  }
};

const isValidArn = (arn: string): boolean => {
  // AWS Global and China ARN patterns
  // arn:aws:secretsmanager:region:account-id:secret:name
  // arn:aws-cn:secretsmanager:region:account-id:secret:name
  const arnPattern =
    /^arn:aws(?:-cn)?:secretsmanager:[a-z0-9-]+:\d{12}:secret:.+$/;
  return arnPattern.test(arn);
};

const ChatBot: React.FC<ChatBotProps> = (props: ChatBotProps) => {
  const { historySessionId } = props;
  // const localScenario = localStorage.getItem(MODEL_TYPE);
  const localMaxToken = localStorage.getItem(MAX_TOKEN);
  const localTemperature = localStorage.getItem(TEMPERATURE);
  const localConfig = localStorage.getItem(ADITIONAL_SETTINGS);
  const localRound = localStorage.getItem(ROUND);
  const localTopKRetrievals = localStorage.getItem(TOPK);
  const localScore = localStorage.getItem(SCORE);
  const localApiEndpoint = localStorage.getItem(API_ENDPOINT);
  const localApiKeyArn = localStorage.getItem(API_KEY_ARN);
  const config = useContext(ConfigContext);
  const { t } = useTranslation();
  const auth = useAuth();
  const [loadingHistory, setLoadingHistory] = useState(false);
  const [messages, setMessages] = useState<MessageType[]>([
    {
      messageId: uuidv4(),
      type: 'ai',
      message: {
        data: t('welcomeMessage'),
        monitoring: '',
      },
    },
  ]);
  const [userMessage, setUserMessage] = useState('');
  const [selectedFiles, setSelectedFiles] = useState<File[]>([]);
  const fileInputRef = useRef<HTMLInputElement>(null);
  const { lastMessage, sendMessage, readyState } = useWebSocket(
    `${config?.websocket}?idToken=${auth.user?.id_token}`,
    {
      onOpen: () => console.log('opened'),
      shouldReconnect: () => true,
    },
  );
  const [currentAIMessage, setCurrentAIMessage] = useState('');
  const [currentMonitorMessage, setCurrentMonitorMessage] = useState('');
  const [currentAIMessageId, setCurrentAIMessageId] = useState('');
  const [aiSpeaking, setAiSpeaking] = useState(false);
  const [modelOption, setModelOption] = useState('');
  const [modelList, setModelList] = useState<SelectProps.Option[]>([]);
  const [chatbotList, setChatbotList] = useState<SelectProps.Option[]>([]);
  const [chatbotOption, setChatbotOption] = useState<SelectProps.Option>(
    null as any,
  );
  const [useChatHistory, setUseChatHistory] = useState(
    localStorage.getItem(USE_CHAT_HISTORY) == null ||
      localStorage.getItem(USE_CHAT_HISTORY) == 'true'
      ? true
      : false,
  );
  const [enableTrace, setEnableTrace] = useState(
    localStorage.getItem(ENABLE_TRACE) == null ||
      localStorage.getItem(ENABLE_TRACE) == 'true'
      ? true
      : false,
  );
  const [showTrace, setShowTrace] = useState(enableTrace);
  const [onlyRAGTool, setOnlyRAGTool] = useState(
    localStorage.getItem(ONLY_RAG_TOOL) == null ||
      localStorage.getItem(ONLY_RAG_TOOL) == 'true'
      ? true
      : false,
  );
  const [isComposing, setIsComposing] = useState(false);
  const [modelType, setModelType] = useState<SelectProps.Option>(
    MODEL_TYPE_LIST[0],
  );
  const defaultConfig = {
    temperature: '0.01',
    maxToken: '1000',
    maxRounds: '7',
    topKRetrievals: '5',
    score: '0.4',
    additionalConfig: '',
  };

  const [sessionId, setSessionId] = useState(historySessionId);

  const [temperature, setTemperature] = useState<string>(
    localTemperature ?? defaultConfig.temperature,
  );
  const [maxToken, setMaxToken] = useState<string>(
    localMaxToken ?? defaultConfig.maxToken,
  );
  const [maxRounds, setMaxRounds] = useState<string>(
    localRound ?? defaultConfig.maxRounds,
  );
  const [topKRetrievals, setTopKRetrievals] = useState<string>(
    localTopKRetrievals ?? defaultConfig.topKRetrievals,
  );
  const [score, setScore] = useState<string>(localScore ?? defaultConfig.score);
  const [additionalConfig, setAdditionalConfig] = useState(
    localConfig ?? defaultConfig.additionalConfig,
  );
  const [topKRetrievalsError, setTopKRetrievalsError] = useState('');
  const [maxRoundsError, setMaxRoundsError] = useState('');
  const [scoreError, setScoreError] = useState('');

  const [endPoint, setEndPoint] = useState('');
  const [showEndpoint, setShowEndpoint] = useState(false);
  const [endPointError, setEndPointError] = useState('');
  const [showMessageError, setShowMessageError] = useState(false);
  const [isMessageEnd, setIsMessageEnd] = useState(false);
  const [modelError, setModelError] = useState('');
  const [temperatureError, setTemperatureError] = useState('');
  const [maxTokenError, setMaxTokenError] = useState('');
  const [modelSettingExpand, setModelSettingExpand] = useState(false);
  const [additionalConfigError, setAdditionalConfigError] = useState('');
  const [apiEndpointError, setApiEndpointError] = useState('');
  const [apiKeyArnError, setApiKeyArnError] = useState('');
  const [apiEndpoint, setApiEndpoint] = useState(localApiEndpoint ?? '');
  const [apiKeyArn, setApiKeyArn] = useState(localApiKeyArn ?? '');

  const connectionStatus = {
    [ReadyState.CONNECTING]: 'loading',
    [ReadyState.OPEN]: 'success',
    [ReadyState.CLOSING]: 'closing',
    [ReadyState.CLOSED]: 'error',
    [ReadyState.UNINSTANTIATED]: 'pending',
  }[readyState];

  // Define an async function to get the data
  const fetchData = useAxiosRequest();

  const [chatbotModelProvider, setChatbotModelProvider] = useState<{
    [key: string]: string;
  }>({});

  const [modelProviderHint, setModelProviderHint] = useState('');

  const startNewChat = () => {
<<<<<<< HEAD
    [
      CURRENT_CHAT_BOT,
      ENABLE_TRACE,
      MAX_TOKEN,
      MODEL_OPTION,
      ONLY_RAG_TOOL,
      MODEL_TYPE,
      TEMPERATURE,
      USE_CHAT_HISTORY,
    ].forEach((item) => {
=======
    [CURRENT_CHAT_BOT, ENABLE_TRACE, MAX_TOKEN, MODEL_OPTION, ONLY_RAG_TOOL, MODEL_TYPE, TEMPERATURE, USE_CHAT_HISTORY].forEach((item) => {
>>>>>>> bcc373cf
      localStorage.removeItem(item);
    });
    // localStorage.()
    setChatbotOption(chatbotList[0]);
    setModelType(MODEL_TYPE_LIST[0]);
    setMaxToken(defaultConfig.maxToken);
    setMaxRounds(defaultConfig.maxRounds);
    setTemperature(defaultConfig.temperature);
    setTopKRetrievals(defaultConfig.topKRetrievals);
    setScore(defaultConfig.score);
    setUserMessage('');
    setAdditionalConfig('');
    // setModelOption(optionList?.[0]?.value ?? '')
    setSessionId(uuidv4());
    getWorkspaceList();
    setMessages([
      {
        messageId: uuidv4(),
        type: 'ai',
        message: {
          data: t('welcomeMessage'),
          monitoring: '',
        },
      },
    ]);
  };

  const getWorkspaceList = async () => {
    try {
      const data = await fetchData({
        url: 'chatbot-management/chatbots',
        method: 'get',
      });
      const chatbots: { ChatbotId: string; ModelProvider: string }[] =
        data.Items;
      const getChatbots = chatbots.map((item) => {
        setChatbotModelProvider((prev) => ({
          ...prev,
          [item.ChatbotId]: item.ModelProvider,
        }));
        return {
          label: item.ChatbotId,
          value: item.ChatbotId,
        };
      });
      setChatbotList(getChatbots);

      // First try to get chatbotId from history if it exists
      const historyChatbotId = localStorage.getItem(HISTORY_CHATBOT_ID);
      const localChatBot = localStorage.getItem(CURRENT_CHAT_BOT);

<<<<<<< HEAD
      if (
        historyChatbotId &&
        getChatbots.some((bot) => bot.value === historyChatbotId)
      ) {
=======
      if (historyChatbotId && getChatbots.some(bot => bot.value === historyChatbotId)) {
>>>>>>> bcc373cf
        // If history chatbotId exists and is valid, use it
        setChatbotOption({
          label: historyChatbotId,
          value: historyChatbotId,
        });
      } else if (localChatBot !== null) {
        // Otherwise fall back to local storage
        setChatbotOption(JSON.parse(localChatBot));
      } else {
        // Finally fall back to first chatbot
        setChatbotOption(getChatbots[0]);
      }
    } catch (error) {
      console.error(error);
      return [];
    }
  };

  const getSessionHistoryById = async () => {
    try {
      setLoadingHistory(true);
      const data = await fetchData({
        url: `sessions/${historySessionId}/messages`,
        method: 'get',
        params: {
          page_size: 9999,
          max_items: 9999,
        },
      });
      const sessionMessage: SessionMessage[] = data.Items;

      // Get chatbotId from first message if available
      if (sessionMessage && sessionMessage.length > 0) {
        const chatbotId = sessionMessage[0].chatbotId;
        // Store chatbotId for use in getWorkspaceList
        localStorage.setItem(HISTORY_CHATBOT_ID, chatbotId);
      }

      setMessages(
        sessionMessage.map((msg) => {
          let messageContent = msg.content;
          // Handle AI images message
          if (
            showFigures &&
            msg.role === 'ai' &&
            msg.additional_kwargs?.figure?.length > 0
          ) {
            msg.additional_kwargs.figure.forEach((item) => {
              messageContent += ` \n ![${item.content_type}](/${encodeURIComponent(item.figure_path)})`;
            });
          }
          return {
            messageId: msg.messageId,
            type: msg.role,
            message: {
              data: messageContent,
              monitoring: '',
            },
          };
        }),
      );
      setLoadingHistory(false);
    } catch (error) {
      console.error(error);
      return [];
    }
  };
  useEffect(() => {
    const initializeChatbot = async () => {
      if (historySessionId) {
        // Wait for getSessionHistoryById to complete to set history chatbotId
        await getSessionHistoryById();
      } else {
        setSessionId(uuidv4());
      }
      // Call getWorkspaceList after getSessionHistoryById
      getWorkspaceList();
    };

    initializeChatbot();
  }, []);

  useEffect(() => {
    if (chatbotOption) {
      localStorage.setItem(CURRENT_CHAT_BOT, JSON.stringify(chatbotOption));
    }
  }, [chatbotOption]);

  useEffect(() => {
    localStorage.setItem(USE_CHAT_HISTORY, useChatHistory ? 'true' : 'false');
  }, [useChatHistory]);

  useEffect(() => {
    localStorage.setItem(ENABLE_TRACE, enableTrace ? 'true' : 'false');
    if (enableTrace) {
      setShowTrace(true);
    } else {
      setShowTrace(false);
    }
  }, [enableTrace]);

  useEffect(() => {
    if (modelType) {
      localStorage.setItem(MODEL_TYPE, JSON.stringify(modelType));
    }
  }, [modelType]);

  useEffect(() => {
    if (maxRounds) {
      localStorage.setItem(ROUND, maxRounds);
    }
  }, [maxRounds]);

  useEffect(() => {
    if (topKRetrievals) {
      localStorage.setItem(TOPK, topKRetrievals);
    }
  }, [topKRetrievals]);

  useEffect(() => {
    if (score) {
      localStorage.setItem(SCORE, score);
    }
  }, [score]);

  useEffect(() => {
    localStorage.setItem(ONLY_RAG_TOOL, onlyRAGTool ? 'true' : 'false');
  }, [onlyRAGTool]);

  useEffect(() => {
    if (modelOption) {
      localStorage.setItem(MODEL_OPTION, modelOption);
    }
  }, [modelOption]);

  useEffect(() => {
    if (maxToken) {
      localStorage.setItem(MAX_TOKEN, maxToken);
    }
  }, [maxToken]);

  useEffect(() => {
    if (temperature) {
      localStorage.setItem(TEMPERATURE, temperature);
    }
  }, [temperature]);

  useEffect(() => {
    if (additionalConfig) {
      localStorage.setItem(ADITIONAL_SETTINGS, additionalConfig);
    }
  }, [additionalConfig]);

  useEffect(() => {
    if (apiEndpoint) {
      localStorage.setItem(API_ENDPOINT, apiEndpoint);
    }
  }, [apiEndpoint]);

  useEffect(() => {
    if (apiKeyArn) {
      localStorage.setItem(API_KEY_ARN, apiKeyArn);
    }
  }, [apiKeyArn]);

  const handleAIMessage = (message: MessageDataType) => {
    // console.info('handleAIMessage:', message);
    if (message.message_type === 'START') {
      console.info('message started');
    } else if (message.message_type === 'CHUNK') {
      setCurrentAIMessage((prev) => {
        return prev + (message?.message?.content ?? '');
      });
    } else if (message.message_type === 'CONTEXT') {
      // handle context message
      if (showFigures && message.ddb_additional_kwargs?.figure?.length > 0) {
        message.ddb_additional_kwargs.figure.forEach((item) => {
          if (item.content_type === 'md_image') {
            setCurrentAIMessage((prev) => {
              return prev + ` \n ![${item.content_type}](${item.figure_path})`;
            });
          } else {
            setCurrentAIMessage((prev) => {
              return (
                prev +
                ` \n ![${item.content_type}](/${encodeURIComponent(item.figure_path)})`
              );
            });
          }
        });
      }
    } else if (message.message_type === 'END') {
      console.info('message ended');
      setCurrentAIMessageId(message.message_id);
<<<<<<< HEAD
      setAiSpeaking(false);
=======
      setAiSpeaking(false)
>>>>>>> bcc373cf
      setIsMessageEnd(true);
    }
  };

  const inputElement = document.querySelector('input');

  if (inputElement) {
    inputElement.addEventListener('compositionstart', () => {
      setIsComposing(true);
    });
    inputElement.addEventListener('compositionend', () => {
      setIsComposing(false);
    });
  }

  useEffect(() => {
    if (lastMessage !== null) {
      const message: MessageDataType = JSON.parse(lastMessage.data);
      if (message.message_type === 'MONITOR') {
        setCurrentMonitorMessage((prev) => {
          return prev + (message?.message ?? '');
        });
      } else {
        handleAIMessage(message);
      }
    }
  }, [lastMessage]);

  useEffect(() => {
    if (isMessageEnd) {
      setAiSpeaking(false);
      setMessages((prev) => {
        return [
          ...prev,
          {
            messageId: currentAIMessageId,
            type: 'ai',
            message: {
              data: currentAIMessage,
              monitoring: currentMonitorMessage,
            },
          },
        ];
      });
    }
  }, [isMessageEnd]);

  const handleClickSendMessage = (customQuery?: string) => {
    if (aiSpeaking) {
      return;
    }

    const messageToSend = customQuery ?? userMessage;

    if (!messageToSend.trim() && selectedFiles.length === 0) {
      setShowMessageError(true);
      return;
    }
    // validate websocket status
    if (readyState !== ReadyState.OPEN) {
      return;
    }
    // validate model settings
<<<<<<< HEAD
    if (
      modelType.value === 'Bedrock API' ||
      modelType.value === 'OpenAI API' ||
      modelType.value === 'siliconflow'
    ) {
=======
    if (modelType.value === 'Bedrock API' || modelType.value === 'OpenAI API' || modelType.value === 'siliconflow') {
>>>>>>> bcc373cf
      if (!apiEndpoint.trim()) {
        setApiEndpointError('validation.requireApiEndpoint');
        setModelSettingExpand(true);
        return;
      }
      if (!apiKeyArn.trim()) {
        setApiKeyArnError('validation.requireApiKeyArn');
        setModelSettingExpand(true);
        return;
      }
    } else {
      if (!modelOption.trim()) {
        setModelError('validation.requireModel');
        setModelSettingExpand(true);
        return;
      }
    }
    if (!temperature.trim()) {
      setTemperatureError('validation.requireTemperature');
      setModelSettingExpand(true);
      return;
    }
    if (!maxToken.trim()) {
      setMaxTokenError('validation.requireMaxTokens');
      setModelSettingExpand(true);
      return;
    }
    if (parseInt(maxToken) < 1) {
      setMaxTokenError('validation.maxTokensRange');
      setModelSettingExpand(true);
      return;
    }

    if (!maxRounds.trim()) {
      setMaxRoundsError('validation.requireMaxRounds');
      setModelSettingExpand(true);
      return;
    }

    if (parseInt(maxRounds) < 0) {
      setMaxRoundsError('validation.maxRoundsRange');
      setModelSettingExpand(true);
      return;
    }

    if (!topKRetrievals.trim()) {
      setTopKRetrievalsError('validation.requireTopKRetrievals');
      setModelSettingExpand(true);
      return;
    }

    if (parseInt(topKRetrievals) < 1) {
      setTopKRetrievalsError('validation.topKRetrievals');
      setModelSettingExpand(true);
      return;
    }

    if (parseFloat(temperature) < 0.0 || parseFloat(temperature) > 1.0) {
      setTemperatureError('validation.temperatureRange');
      setModelSettingExpand(true);
      return;
    }

    if (!score.trim()) {
      setScoreError('validation.requireScore');
      setModelSettingExpand(true);
      return;
    }

    if (parseFloat(score) < 0.0 || parseFloat(score) > 1.0) {
      setScoreError('validation.score');
      setModelSettingExpand(true);
      return;
    }
    // validate endpoint
    if (modelType.value === 'Bedrock API' && !endPoint.trim()) {
      setEndPointError('validation.requireEndPoint');
      setModelSettingExpand(true);
      return;
    }

    // validate additional config
    if (additionalConfig.trim() && !isValidJson(additionalConfig)) {
      setAdditionalConfigError('validation.invalidJson');
      setModelSettingExpand(true);
      return;
    }

    setUserMessage('');
    setAiSpeaking(true);
    setCurrentAIMessage('');
    setCurrentMonitorMessage('');
    setIsMessageEnd(false);

    const groupName: string[] = auth?.user?.profile?.['cognito:groups'] as any;
    let message = {
      query: messageToSend,
      entry_type: 'common',
      session_id: sessionId,
      user_id: auth?.user?.profile?.['cognito:username'] || 'default_user_id',
      chatbot_config: {
        max_rounds_in_memory: parseInt(maxRounds),
        group_name: groupName?.[0] ?? 'Admin',
        chatbot_id: chatbotOption.value ?? 'admin',
        chatbot_mode: 'agent',
        use_history: useChatHistory,
        enable_trace: enableTrace,
        use_websearch: true,
        google_api_key: '',
        default_llm_config: {
          model_id: modelOption,
          endpoint_name:
            modelOption === 'qwen2-72B-instruct' ? endPoint.trim() : '',
          provider: modelType.value,
<<<<<<< HEAD
          base_url:
            modelType.value === 'Bedrock API' ||
            modelType.value === 'OpenAI API' ||
            modelType.value === 'siliconflow'
              ? apiEndpoint.trim()
              : '',
          api_key_arn:
            modelType.value === 'Bedrock API' ||
            modelType.value === 'OpenAI API' ||
            modelType.value === 'siliconflow'
              ? apiKeyArn.trim()
              : '',
=======
          base_url: (modelType.value === 'Bedrock API' || modelType.value === 'OpenAI API' || modelType.value === 'siliconflow') ? apiEndpoint.trim() : '',
          api_key_arn: (modelType.value === 'Bedrock API' || modelType.value === 'OpenAI API' || modelType.value === 'siliconflow') ? apiKeyArn.trim() : '',
>>>>>>> bcc373cf
          model_kwargs: {
            temperature: parseFloat(temperature),
            max_tokens: parseInt(maxToken),
          },
        },
        private_knowledge_config: {
          top_k: parseInt(topKRetrievals),
          score: parseFloat(score),
        },
        agent_config: {
          only_use_rag_tool: onlyRAGTool,
        },
      },
    };

    // add additional config
    if (additionalConfig.trim()) {
      const knownObject = JSON.parse(additionalConfig);
      message = {
        ...message,
        chatbot_config: {
          ...message.chatbot_config,
          ...knownObject,
        },
      };
    }

    console.info('send message:', message);
    sendMessage(JSON.stringify(message));

    // Only add to messages if it's a new message (not regeneration)
    if (!customQuery) {
      setMessages((prev) => {
        return [
          ...prev,
          {
            messageId: '',
            type: 'human',
            message: {
              data: messageToSend,
              monitoring: '',
            },
            attachments: selectedFiles,
          },
        ];
      });
      setSelectedFiles([]);
    }
  };

  useEffect(() => {
    let optionList: any[] = [];
    const localModel = localStorage.getItem(MODEL_OPTION);
    if (modelType.value === 'Bedrock') {
      optionList = LLM_BOT_COMMON_MODEL_LIST;
      setModelList(LLM_BOT_COMMON_MODEL_LIST);
      setModelOption(LLM_BOT_COMMON_MODEL_LIST[0].options[0].value);
      setApiEndpoint('');
      setApiKeyArn('');
    } else if (modelType.value === 'Bedrock API') {
      optionList = BR_API_MODEL_LIST;
      setModelList(BR_API_MODEL_LIST);
      setModelOption(BR_API_MODEL_LIST[0].options[0].value);
    } else if (modelType.value === 'OpenAI API') {
      optionList = OPENAI_API_MODEL_LIST;
      setModelList(OPENAI_API_MODEL_LIST);
      setModelOption(OPENAI_API_MODEL_LIST[0].options[0].value);
    } else if (modelType.value === 'siliconflow') {
      optionList = SILICON_FLOW_API_MODEL_LIST;
      setModelList(SILICON_FLOW_API_MODEL_LIST);
      setModelOption(SILICON_FLOW_API_MODEL_LIST[0].options[0].value);
<<<<<<< HEAD
    } else if (modelType.value === 'dmaa') {
=======
    } else if (modelType.value === 'emd') {
>>>>>>> bcc373cf
      optionList = CUSTOM_DEPLOYMENT_MODEL_LIST;
      setModelList(CUSTOM_DEPLOYMENT_MODEL_LIST);
      setModelOption(CUSTOM_DEPLOYMENT_MODEL_LIST[0].options[0].value);
    }
    if (localModel) {
      setModelOption(localModel);
    } else {
      setModelOption(optionList?.[0]?.options?.[0].value ?? '');
    }
  }, [modelType]);

  useEffect(() => {
    if (modelOption === 'qwen2-72B-instruct') {
      setShowEndpoint(true);
    } else {
      setEndPoint('Qwen2-72B-Instruct-AWQ-2024-06-25-02-15-34-347');
      setShowEndpoint(false);
    }
  }, [modelOption]);

  const [feedbackGiven, setFeedbackGiven] = useState<{
    [key: string]: 'thumb_up' | 'thumb_down' | null;
  }>({});

  const handleThumbUpClick = async (index: number) => {
    const currentFeedback = feedbackGiven[index];
    const newFeedback = currentFeedback === 'thumb_up' ? null : 'thumb_up';

    try {
      await fetchData({
        url: `sessions/${sessionId}/messages/${messages[index].messageId}/feedback`,
        method: 'post',
        data: {
          feedback_type: newFeedback || '',
          feedback_reason: '',
          suggest_message: '',
        },
      });
      setFeedbackGiven((prev) => ({ ...prev, [index]: newFeedback }));
      console.log('Thumb up feedback sent successfully');
    } catch (error) {
      console.error('Error sending thumb up feedback:', error);
    }
  };

  const handleThumbDownClick = async (index: number) => {
    const currentFeedback = feedbackGiven[index];
    const newFeedback = currentFeedback === 'thumb_down' ? null : 'thumb_down';

    try {
      await fetchData({
        url: `sessions/${sessionId}/messages/${messages[index].messageId}/feedback`,
        method: 'post',
        data: {
          feedback_type: newFeedback || '',
          feedback_reason: '',
          suggest_message: '',
        },
      });
      setFeedbackGiven((prev) => ({ ...prev, [index]: newFeedback }));
      console.log('Thumb down feedback sent successfully');
    } catch (error) {
      console.error('Error sending thumb down feedback:', error);
    }
  };

  // Initialize showFigures from local storage
  const localShowFigures = localStorage.getItem(SHOW_FIGURES);
  const [showFigures, setShowFigures] = useState(
    localShowFigures === null || localShowFigures === 'true',
  );

  useEffect(() => {
    // Update local storage whenever showFigures changes
    localStorage.setItem('SHOW_FIGURES', showFigures ? 'true' : 'false');
  }, [showFigures]);

  const handleStopMessage = () => {
    const message = {
      message_type: 'STOP',
      session_id: sessionId,
      user_id: auth?.user?.profile?.['cognito:username'] || 'default_user_id',
    };

    console.info('Send stop message:', message);
    sendMessage(JSON.stringify(message));
  };

  // Update the render send button section
  const renderSendButton = () => {
    if (aiSpeaking) {
      return (
        <Button onClick={handleStopMessage} ariaLabel={t('button.stop')}>
          {t('button.stop')}
        </Button>
      );
    }

    return (
      <>
        <Button
          iconName="upload"
          variant="icon"
          onClick={() => fileInputRef.current?.click()}
          ariaLabel={t('button.attach')}
        />
        <input
          type="file"
          ref={fileInputRef}
          style={{ display: 'none' }}
          onChange={handleFileChange}
          accept="image/*"
          multiple
        />
        <Button
          disabled={readyState !== ReadyState.OPEN}
          onClick={() => handleClickSendMessage()}
          ariaLabel={t('button.send')}
        >
          {t('button.send')}
        </Button>
      </>
    );
  };

  const handleFileChange = (event: React.ChangeEvent<HTMLInputElement>) => {
    if (event.target.files && event.target.files.length > 0) {
      const newFiles = Array.from(event.target.files) as File[];
      setSelectedFiles((prevFiles) => [...prevFiles, ...newFiles]);
    }
  };

  const handleRemoveFile = (index: number) => {
    setSelectedFiles((prevFiles) => prevFiles.filter((_, i) => i !== index));
  };

  const handleRegenerateMessage = async (index: number) => {
    if (aiSpeaking) {
      return;
    }

    // Get the last human message before this AI message
    let humanMessage = '';
    for (let i = index - 1; i >= 0; i--) {
      if (messages[i].type === 'human') {
        humanMessage = messages[i].message.data;
        break;
      }
    }

    if (!humanMessage) {
      console.error('No human message found to regenerate response');
      return;
    }

    // Remove the AI message and all subsequent messages
    setMessages(messages.slice(0, index));

    // Reuse handleClickSendMessage with the found human message
    handleClickSendMessage(humanMessage);
  };

  return (
    <CommonLayout
      isLoading={loadingHistory}
      activeHref={!historySessionId ? '/' : '/sessions'}
      breadCrumbs={[
        {
          text: t('name'),
          href: '/',
        },
        {
          text: t('conversation'),
          href: '/chats',
        },
      ]}
    >
<<<<<<< HEAD
      <div className="chat-container-layout">
=======
      <div className='chat-container-layout'>
>>>>>>> bcc373cf
        <ContentLayout
          header={
            <Header
              variant="h1"
              actions={
                historySessionId ? (
<<<<<<< HEAD
                  <></>
                ) : (
                  <SpaceBetween size="xs" direction="horizontal">
=======
                  <></>) : (<SpaceBetween size="xs" direction="horizontal">
>>>>>>> bcc373cf
                    <Button
                      variant="primary"
                      disabled={aiSpeaking || readyState !== ReadyState.OPEN}
                      onClick={() => {
<<<<<<< HEAD
                        startNewChat();
=======
                        startNewChat()
>>>>>>> bcc373cf
                      }}
                    >
                      {t('button.startNewChat')}
                    </Button>
<<<<<<< HEAD
                  </SpaceBetween>
                )
              }
              description={
                historySessionId
                  ? t('chatHistoryDescription') + ' ' + historySessionId
                  : t('chatDescription')
              }
            >
              <Box variant="h1">
                {historySessionId ? t('chatHistory') : t('chat')}
              </Box>
=======
                  </SpaceBetween>)
              }
              description={historySessionId ? (t('chatHistoryDescription') + " " + historySessionId) : t('chatDescription')}
            >
              <Box variant="h1">{historySessionId ? t('chatHistory') : t('chat')}</Box>
>>>>>>> bcc373cf
            </Header>
          }
        >
          <Container
            fitHeight={true}
            footer={
              <div>
                <ExpandableSection
                  onChange={({ detail }) => {
                    setModelSettingExpand(detail.expanded);
                  }}
                  expanded={modelSettingExpand}
                  // variant="footer"
                  headingTagOverride="h4"
                  headerText={t('configurations')}
                >
<<<<<<< HEAD
                  <div
                    style={{
                      fontSize: 16,
                      fontWeight: 700,
                      marginBottom: 15,
                      marginTop: 15,
                    }}
                  >
                    {t('common')}
                  </div>
                  <SpaceBetween size="xs" direction="vertical">
                    <Grid gridDefinition={[{ colspan: 5 }, { colspan: 6 }]}>
                      <FormField
                        label={t('modelProvider')}
                        stretch={true}
                        description={t('scenarioDesc')}
                        errorText={modelProviderHint}
                      >
                        <Select
                          options={MODEL_TYPE_LIST}
                          selectedOption={modelType}
                          onChange={({ detail }) => {
                            setModelType(detail.selectedOption);

                            // Check if the selected model provider matches the chatbot's model provider
                            const selectedChatbotId =
                              chatbotOption.value ?? 'defaultId';
                            const expectedModelProvider =
                              chatbotModelProvider[selectedChatbotId];

                            if (
                              expectedModelProvider !==
                                detail.selectedOption.value &&
                              detail.selectedOption.value !== 'dmaa' &&
                              detail.selectedOption.value !== 'siliconflow'
                            ) {
                              setModelProviderHint(
                                t('chatbotModelProviderError'),
                              );
                            } else {
                              setModelProviderHint(''); // Clear hint if the selection is valid
                            }
=======
                  <div style={{ fontSize: 16, fontWeight: 700, marginBottom: 15, marginTop: 15 }}>{t('common')}</div>
                  <SpaceBetween size="xs" direction="vertical">
                    <Grid gridDefinition={[{ colspan: 5 }, { colspan: 6 }]}>
                      <FormField label={t('modelProvider')} stretch={true} description={t('scenarioDesc')} errorText={modelProviderHint}>
                        <Select
                          options={MODEL_TYPE_LIST}
                          selectedOption={modelType}
                          onChange={({ detail }) => {
                            setModelType(detail.selectedOption);

                            // Check if the selected model provider matches the chatbot's model provider
                            const selectedChatbotId = chatbotOption.value ?? "defaultId";
                            const expectedModelProvider = chatbotModelProvider[selectedChatbotId];

                            if (expectedModelProvider !== detail.selectedOption.value && detail.selectedOption.value !== 'emd') {
                              setModelProviderHint(t('chatbotModelProviderError'));
                            } else {
                              setModelProviderHint(''); // Clear hint if the selection is valid
                            }
                          }}
                        />
                      </FormField>
                      {modelType.value === 'Bedrock API' || modelType.value === 'OpenAI API' || modelType.value === 'siliconflow' ? (
                        <SpaceBetween size="xs" direction="vertical">
                          <FormField
                            label={t('modelName')}
                            stretch={true}
                            errorText={t(modelError)}
                            description={t('modelNameDesc')}
                          >
                            <Autosuggest
                              onChange={({ detail }) => {
                                setModelError('');
                                setModelOption(detail.value);
                              }}
                              value={modelOption}
                              options={modelList}
                              enteredTextLabel={value => `Use: "${value}"`}
                              placeholder={t('validation.requireModel')}
                              empty={t('noModelFound')}
                            />
                          </FormField>
                          <FormField
                            label={t('apiEndpoint')}
                            stretch={true}
                            errorText={t(apiEndpointError)}
                            description={t('apiEndpointDesc')}
                          >
                            <Input
                              value={apiEndpoint}
                              onChange={({ detail }) => {
                                const value = detail.value;
                                if (value === '' || isValidUrl(value)) {
                                  setApiEndpointError('');
                                } else {
                                  setApiEndpointError('Invalid url, please type in a valid HTTPS or HTTP url');
                                }
                                setApiEndpoint(value);
                              }}
                              placeholder="https://api.example.com/v1"
                            />
                          </FormField>
                          <FormField
                            label={t('apiKeyArn')}
                            stretch={true}
                            errorText={t(apiKeyArnError)}
                            description={t('apiKeyArnDesc')}
                          >
                            <Input
                              value={apiKeyArn}
                              onChange={({ detail }) => {
                                const value = detail.value;
                                if (value === '' || isValidArn(value)) {
                                  setApiKeyArnError('');
                                } else {
                                  setApiKeyArnError('Invalid ARN, please type in a valid secret ARN from AWS Secrets Manager');
                                }
                                setApiKeyArn(value);
                              }}
                              placeholder="arn:aws:secretsmanager:region:account:secret:name"
                            />
                          </FormField>
                        </SpaceBetween>
                      ) : (
                        <FormField
                          label={t('modelName')}
                          stretch={true}
                          errorText={t(modelError)}
                          description={t('modelNameDesc')}
                        >
                          <Autosuggest
                            onChange={({ detail }) => {
                              setModelError('');
                              setModelOption(detail.value);
                            }}
                            value={modelOption}
                            options={modelList}
                            placeholder={t('validation.requireModel')}
                            empty={t('noModelFound')}
                            enteredTextLabel={value => `Use: "${value}"`}
                          />
                        </FormField>
                      )}
                    </Grid>
                    <Grid gridDefinition={[{ colspan: 5 }, { colspan: 6 }]}>
                      <FormField
                        label={t('maxTokens')}
                        stretch={true}
                        errorText={t(maxTokenError)}
                        description={t('maxTokenDesc')}
                      >
                        <Input
                          type="number"
                          value={maxToken}
                          onChange={({ detail }) => {
                            setMaxTokenError('');
                            setMaxToken(detail.value);
>>>>>>> bcc373cf
                          }}
                        />
                      </FormField>
                      {modelType.value === 'Bedrock API' ||
                      modelType.value === 'OpenAI API' ||
                      modelType.value === 'siliconflow' ? (
                        <SpaceBetween size="xs" direction="vertical">
                          <FormField
                            label={t('modelName')}
                            stretch={true}
                            errorText={t(modelError)}
                            description={t('modelNameDesc')}
                          >
                            <Autosuggest
                              onChange={({ detail }) => {
                                setModelError('');
                                setModelOption(detail.value);
                              }}
                              value={modelOption}
                              options={modelList}
                              enteredTextLabel={(value) => `Use: "${value}"`}
                              placeholder={t('validation.requireModel')}
                              empty={t('noModelFound')}
                            />
                          </FormField>
                          <FormField
                            label={t('apiEndpoint')}
                            stretch={true}
                            errorText={t(apiEndpointError)}
                            description={t('apiEndpointDesc')}
                          >
                            <Input
                              value={apiEndpoint}
                              onChange={({ detail }) => {
                                const value = detail.value;
                                if (value === '' || isValidUrl(value)) {
                                  setApiEndpointError('');
                                } else {
                                  setApiEndpointError(
                                    'Invalid url, please type in a valid HTTPS or HTTP url',
                                  );
                                }
                                setApiEndpoint(value);
                              }}
                              placeholder="https://api.example.com/v1"
                            />
                          </FormField>
                          <FormField
                            label={t('apiKeyArn')}
                            stretch={true}
                            errorText={t(apiKeyArnError)}
                            description={t('apiKeyArnDesc')}
                          >
                            <Input
                              value={apiKeyArn}
                              onChange={({ detail }) => {
                                const value = detail.value;
                                if (value === '' || isValidArn(value)) {
                                  setApiKeyArnError('');
                                } else {
                                  setApiKeyArnError(
                                    'Invalid ARN, please type in a valid secret ARN from AWS Secrets Manager',
                                  );
                                }
                                setApiKeyArn(value);
                              }}
                              placeholder="arn:aws:secretsmanager:region:account:secret:name"
                            />
                          </FormField>
                        </SpaceBetween>
                      ) : (
                        <FormField
                          label={t('modelName')}
                          stretch={true}
                          errorText={t(modelError)}
                          description={t('modelNameDesc')}
                        >
                          <Autosuggest
                            onChange={({ detail }) => {
                              setModelError('');
                              setModelOption(detail.value);
                            }}
                            value={modelOption}
                            options={modelList}
                            placeholder={t('validation.requireModel')}
                            empty={t('noModelFound')}
                            enteredTextLabel={(value) => `Use: "${value}"`}
                          />
                        </FormField>
                      )}
                    </Grid>
                    <Grid gridDefinition={[{ colspan: 5 }, { colspan: 6 }]}>
                      <FormField
<<<<<<< HEAD
                        label={t('maxTokens')}
                        stretch={true}
                        errorText={t(maxTokenError)}
                        description={t('maxTokenDesc')}
                      >
                        <Input
                          type="number"
                          value={maxToken}
                          onChange={({ detail }) => {
                            setMaxTokenError('');
                            setMaxToken(detail.value);
                          }}
                        />
                      </FormField>
                      <FormField
                        label={t('maxRounds')}
                        stretch={true}
                        errorText={t(maxRoundsError)}
                        description={t('maxRoundsDesc')}
                      >
                        <Input
                          type="number"
                          value={maxRounds}
                          onChange={({ detail }) => {
                            if (
                              parseInt(detail.value) < 0 ||
                              parseInt(detail.value) > 100
                            ) {
                              return;
=======
                        label={t('maxRounds')}
                        stretch={true}
                        errorText={t(maxRoundsError)}
                        description={t('maxRoundsDesc')}
                      >
                        <Input
                          type="number"
                          value={maxRounds}
                          onChange={({ detail }) => {
                            if (parseInt(detail.value) < 0 || parseInt(detail.value) > 100) {
                              return
>>>>>>> bcc373cf
                            }
                            setMaxRoundsError('');
                            setMaxRounds(detail.value);
                          }}
                        />
                      </FormField>
                    </Grid>

                    {showEndpoint && (
                      <Grid gridDefinition={[{ colspan: 11 }]}>
                        <FormField
                          label={t('endPoint')}
                          stretch={true}
                          errorText={t(endPointError)}
                          description={t('endPointDesc')}
                        >
                          <Input
                            onChange={({ detail }) => {
                              setEndPointError('');
                              setEndPoint(detail.value);
                            }}
                            value={endPoint}
                            placeholder="QWen2-72B-XXXXX"
                          />
                        </FormField>
                      </Grid>
<<<<<<< HEAD
                    )}
                  </SpaceBetween>
                  <div
                    style={{
                      fontSize: 16,
                      fontWeight: 700,
                      marginBottom: 15,
                      marginTop: 35,
                    }}
                  >
                    {t('rad')}
                  </div>
                  <SpaceBetween size="xs" direction="vertical">
                    <Grid
                      gridDefinition={[
                        { colspan: 3 },
                        { colspan: 3 },
                        { colspan: 5 },
                      ]}
                    >
=======
                    )
                    }

                  </SpaceBetween>
                  <div style={{ fontSize: 16, fontWeight: 700, marginBottom: 15, marginTop: 35 }}>{t('rad')}</div>
                  <SpaceBetween size="xs" direction="vertical">
                    <Grid gridDefinition={[{ colspan: 3 }, { colspan: 3 }, { colspan: 5 }]}>
>>>>>>> bcc373cf
                      <FormField
                        label={t('temperature')}
                        stretch={true}
                        errorText={t(temperatureError)}
                        description={t('temperatureDesc')}
                      >
                        <Input
                          type="number"
                          step={0.01}
                          value={temperature}
                          onChange={({ detail }) => {
<<<<<<< HEAD
                            if (
                              parseFloat(detail.value) < 0 ||
                              parseFloat(detail.value) > 1
                            ) {
                              return;
=======
                            if (parseFloat(detail.value) < 0 || parseFloat(detail.value) > 1) {
                              return
>>>>>>> bcc373cf
                            }
                            setTemperatureError('');
                            setTemperature(detail.value);
                          }}
                        />
                      </FormField>
                      <FormField
                        label={t('topKRetrievals')}
                        stretch={true}
                        description={t('topKRetrievalsDesc')}
                        errorText={t(topKRetrievalsError)}
                      >
                        <Input
                          type="number"
                          value={topKRetrievals}
                          onChange={({ detail }) => {
<<<<<<< HEAD
                            if (
                              parseInt(detail.value) < 0 ||
                              parseInt(detail.value) > 100
                            ) {
                              return;
=======
                            if (parseInt(detail.value) < 0 || parseInt(detail.value) > 100) {
                              return
>>>>>>> bcc373cf
                            }
                            setTopKRetrievalsError('');
                            setTopKRetrievals(detail.value);
                          }}
                        />
                      </FormField>
                      <FormField
                        label={t('score')}
                        stretch={true}
                        description={t('scoreDesc')}
                        errorText={t(scoreError)}
                      >
                        <Input
                          type="number"
                          step={0.01}
                          value={score}
                          onChange={({ detail }) => {
<<<<<<< HEAD
                            if (
                              parseFloat(detail.value) < 0 ||
                              parseFloat(detail.value) > 1
                            ) {
                              return;
=======
                            if (parseFloat(detail.value) < 0 || parseFloat(detail.value) > 1) {
                              return
>>>>>>> bcc373cf
                            }
                            setScoreError('');
                            setScore(detail.value);
                          }}
                        />
                      </FormField>
                    </Grid>
                    <FormField
                      label={t('additionalSettings')}
                      errorText={t(additionalConfigError)}
                    >
                      <Textarea
                        rows={7}
                        value={additionalConfig}
                        onChange={({ detail }) => {
                          setAdditionalConfigError('');
                          setAdditionalConfig(detail.value);
                        }}
                        placeholder={JSON.stringify(
                          {
                            key: 'value',
                            key2: ['value1', 'value2'],
                          },
                          null,
                          4,
                        )}
                      />
                    </FormField>
                  </SpaceBetween>
                </ExpandableSection>
              </div>
            }
          >
            <div className="chat-container mt-10">
              <div className="chat-message flex-v flex-1 gap-10">
                {messages.map((msg, index) => (
                  <div key={identity(index)}>
                    <Message
                      showTrace={showTrace}
                      type={msg.type}
                      message={msg.message}
                    />
                    {msg.type === 'ai' && index !== 0 && (
<<<<<<< HEAD
                      <div
                        className="feedback-buttons"
                        style={{
                          display: 'flex',
                          justifyContent: 'flex-end',
                          gap: '8px',
                        }}
                      >
=======
                      <div className="feedback-buttons" style={{ display: 'flex', justifyContent: 'flex-end', gap: '8px' }}>
>>>>>>> bcc373cf
                        <Button
                          iconName="refresh"
                          variant="icon"
                          disabled={aiSpeaking}
                          onClick={() => handleRegenerateMessage(index)}
                          ariaLabel={t('regenerate')}
                        />
                        <Button
<<<<<<< HEAD
                          iconName={
                            feedbackGiven[index] === 'thumb_up'
                              ? 'thumbs-up-filled'
                              : 'thumbs-up'
                          }
=======
                          iconName={feedbackGiven[index] === 'thumb_up' ? "thumbs-up-filled" : "thumbs-up"}
>>>>>>> bcc373cf
                          variant="icon"
                          onClick={() => handleThumbUpClick(index)}
                          ariaLabel={t('feedback.helpful')}
                        />
                        <Button
<<<<<<< HEAD
                          iconName={
                            feedbackGiven[index] === 'thumb_down'
                              ? 'thumbs-down-filled'
                              : 'thumbs-down'
                          }
=======
                          iconName={feedbackGiven[index] === 'thumb_down' ? "thumbs-down-filled" : "thumbs-down"}
>>>>>>> bcc373cf
                          variant="icon"
                          onClick={() => handleThumbDownClick(index)}
                          ariaLabel={t('feedback.notHelpful')}
                        />
                      </div>
                    )}
                  </div>
                ))}
                {aiSpeaking && (
                  <div>
                    <Message
                      aiSpeaking={aiSpeaking}
                      type="ai"
                      showTrace={showTrace}
                      message={{
                        data: currentAIMessage,
                        monitoring: currentMonitorMessage,
                      }}
                    />
                    {isMessageEnd && (
<<<<<<< HEAD
                      <div
                        className="feedback-buttons"
                        style={{
                          display: 'flex',
                          justifyContent: 'flex-end',
                          gap: '8px',
                        }}
                      >
=======
                      <div className="feedback-buttons" style={{ display: 'flex', justifyContent: 'flex-end', gap: '8px' }}>
>>>>>>> bcc373cf
                        <Button
                          iconName="refresh"
                          variant="icon"
                          disabled={aiSpeaking}
<<<<<<< HEAD
                          onClick={() =>
                            handleRegenerateMessage(messages.length)
                          }
                          ariaLabel={t('regenerate')}
                        />
                        <Button
                          iconName={
                            feedbackGiven[messages.length] === 'thumb_up'
                              ? 'thumbs-up-filled'
                              : 'thumbs-up'
                          }
=======
                          onClick={() => handleRegenerateMessage(messages.length)}
                          ariaLabel={t('regenerate')}
                        />
                        <Button
                          iconName={feedbackGiven[messages.length] === 'thumb_up' ? "thumbs-up-filled" : "thumbs-up"}
>>>>>>> bcc373cf
                          variant="icon"
                          onClick={() => handleThumbUpClick(messages.length)}
                          ariaLabel={t('feedback.helpful')}
                        />
                        <Button
<<<<<<< HEAD
                          iconName={
                            feedbackGiven[messages.length] === 'thumb_down'
                              ? 'thumbs-down-filled'
                              : 'thumbs-down'
                          }
=======
                          iconName={feedbackGiven[messages.length] === 'thumb_down' ? "thumbs-down-filled" : "thumbs-down"}
>>>>>>> bcc373cf
                          variant="icon"
                          onClick={() => handleThumbDownClick(messages.length)}
                          ariaLabel={t('feedback.notHelpful')}
                        />
                      </div>
                    )}
                  </div>
                )}
              </div>

              <div className="flex-v gap-10">
<<<<<<< HEAD
                {selectedFiles.length > 0 && (
                  <div className="image-preview">
                    {selectedFiles.map((file, index) => (
                      <div
                        key={index}
                        style={{
                          position: 'relative',
                          display: 'inline-block',
                          marginRight: '10px',
                        }}
                      >
                        <img
                          src={URL.createObjectURL(file)}
                          alt={`Preview ${index + 1}`}
                          style={{ maxWidth: '100px', maxHeight: '100px' }}
                        />
                        <Button
                          iconName="close"
                          variant="icon"
                          onClick={() => handleRemoveFile(index)}
                          ariaLabel={t('button.removeImage')}
                        />
                      </div>
                    ))}
                  </div>
                )}
                <div className="flex gap-5 send-message">
                  <Select
                    options={chatbotList}
                    loadingText="loading..."
=======
                <div className="flex gap-5 send-message">
                  <Select
                    options={chatbotList}
                    loadingText='loading...'
>>>>>>> bcc373cf
                    selectedOption={chatbotOption}
                    onChange={({ detail }) => {
                      setChatbotOption(detail.selectedOption);
                      // Remove history chatbot ID from localStorage when manually changing chatbot
                      // Next time it will only use current_chatbot in localStorage
                      localStorage.removeItem(HISTORY_CHATBOT_ID);
                    }}
                  />
                  <div className="flex-1 pr">
                    <Textarea
                      invalid={showMessageError}
                      rows={1}
                      value={userMessage}
                      placeholder={t('typeMessage')}
                      onChange={(e) => {
                        setShowMessageError(false);
                        setUserMessage(e.detail.value);
                      }}
                      onKeyDown={(e) => {
                        if (e.detail.key === 'Enter' && !isComposing) {
                          e.preventDefault();
                          handleClickSendMessage();
                        }
                      }}
                    />
                  </div>
<<<<<<< HEAD
                  <div>{renderSendButton()}</div>
=======
                  <div>
                    {renderSendButton()}
                  </div>
>>>>>>> bcc373cf
                </div>
                <div>
                  <div className="flex space-between">
                    <div className="flex gap-10 align-center">
                      <Toggle
<<<<<<< HEAD
                        onChange={({ detail }) =>
                          setUseChatHistory(detail.checked)
                        }
=======
                        onChange={({ detail }) => setUseChatHistory(detail.checked)}
>>>>>>> bcc373cf
                        checked={useChatHistory}
                      >
                        {t('multiRound')}
                      </Toggle>
                      <Toggle
<<<<<<< HEAD
                        onChange={({ detail }) =>
                          setEnableTrace(detail.checked)
                        }
=======
                        onChange={({ detail }) => setEnableTrace(detail.checked)}
>>>>>>> bcc373cf
                        checked={enableTrace}
                      >
                        {t('enableTrace')}
                      </Toggle>
                      <Toggle
<<<<<<< HEAD
                        onChange={({ detail }) =>
                          setShowFigures(detail.checked)
                        }
=======
                        onChange={({ detail }) => setShowFigures(detail.checked)}
>>>>>>> bcc373cf
                        checked={showFigures}
                      >
                        {t('showFigures')}
                      </Toggle>
                      <Toggle
<<<<<<< HEAD
                        onChange={({ detail }) =>
                          setOnlyRAGTool(detail.checked)
                        }
=======
                        onChange={({ detail }) => setOnlyRAGTool(detail.checked)}
>>>>>>> bcc373cf
                        checked={onlyRAGTool}
                      >
                        {t('onlyUseRAGTool')}
                      </Toggle>
                    </div>
                    <div className="flex align-center gap-10">
                      <Box variant="p">{t('server')}: </Box>
                      <StatusIndicator type={connectionStatus as any}>
                        {t(connectionStatus)}
                      </StatusIndicator>
                    </div>
                  </div>
                </div>
              </div>
            </div>
          </Container>
        </ContentLayout>
      </div>
    </CommonLayout>
  );
};

export default ChatBot;<|MERGE_RESOLUTION|>--- conflicted
+++ resolved
@@ -48,11 +48,7 @@
   API_ENDPOINT,
   API_KEY_ARN,
   CUSTOM_DEPLOYMENT_MODEL_LIST,
-<<<<<<< HEAD
   SILICON_FLOW_API_MODEL_LIST,
-=======
-  SILICON_FLOW_API_MODEL_LIST
->>>>>>> bcc373cf
 } from 'src/utils/const';
 import { v4 as uuidv4 } from 'uuid';
 import { MessageDataType, SessionMessage } from 'src/types';
@@ -200,6 +196,7 @@
   const [modelSettingExpand, setModelSettingExpand] = useState(false);
   const [additionalConfigError, setAdditionalConfigError] = useState('');
   const [apiEndpointError, setApiEndpointError] = useState('');
+  const [apiEndpointError, setApiEndpointError] = useState('');
   const [apiKeyArnError, setApiKeyArnError] = useState('');
   const [apiEndpoint, setApiEndpoint] = useState(localApiEndpoint ?? '');
   const [apiKeyArn, setApiKeyArn] = useState(localApiKeyArn ?? '');
@@ -222,7 +219,6 @@
   const [modelProviderHint, setModelProviderHint] = useState('');
 
   const startNewChat = () => {
-<<<<<<< HEAD
     [
       CURRENT_CHAT_BOT,
       ENABLE_TRACE,
@@ -233,9 +229,6 @@
       TEMPERATURE,
       USE_CHAT_HISTORY,
     ].forEach((item) => {
-=======
-    [CURRENT_CHAT_BOT, ENABLE_TRACE, MAX_TOKEN, MODEL_OPTION, ONLY_RAG_TOOL, MODEL_TYPE, TEMPERATURE, USE_CHAT_HISTORY].forEach((item) => {
->>>>>>> bcc373cf
       localStorage.removeItem(item);
     });
     // localStorage.()
@@ -287,14 +280,10 @@
       const historyChatbotId = localStorage.getItem(HISTORY_CHATBOT_ID);
       const localChatBot = localStorage.getItem(CURRENT_CHAT_BOT);
 
-<<<<<<< HEAD
       if (
         historyChatbotId &&
         getChatbots.some((bot) => bot.value === historyChatbotId)
       ) {
-=======
-      if (historyChatbotId && getChatbots.some(bot => bot.value === historyChatbotId)) {
->>>>>>> bcc373cf
         // If history chatbotId exists and is valid, use it
         setChatbotOption({
           label: historyChatbotId,
@@ -325,6 +314,7 @@
         },
       });
       const sessionMessage: SessionMessage[] = data.Items;
+
 
       // Get chatbotId from first message if available
       if (sessionMessage && sessionMessage.length > 0) {
@@ -489,11 +479,7 @@
     } else if (message.message_type === 'END') {
       console.info('message ended');
       setCurrentAIMessageId(message.message_id);
-<<<<<<< HEAD
       setAiSpeaking(false);
-=======
-      setAiSpeaking(false)
->>>>>>> bcc373cf
       setIsMessageEnd(true);
     }
   };
@@ -557,15 +543,11 @@
       return;
     }
     // validate model settings
-<<<<<<< HEAD
     if (
       modelType.value === 'Bedrock API' ||
       modelType.value === 'OpenAI API' ||
       modelType.value === 'siliconflow'
     ) {
-=======
-    if (modelType.value === 'Bedrock API' || modelType.value === 'OpenAI API' || modelType.value === 'siliconflow') {
->>>>>>> bcc373cf
       if (!apiEndpoint.trim()) {
         setApiEndpointError('validation.requireApiEndpoint');
         setModelSettingExpand(true);
@@ -680,7 +662,6 @@
           endpoint_name:
             modelOption === 'qwen2-72B-instruct' ? endPoint.trim() : '',
           provider: modelType.value,
-<<<<<<< HEAD
           base_url:
             modelType.value === 'Bedrock API' ||
             modelType.value === 'OpenAI API' ||
@@ -693,10 +674,6 @@
             modelType.value === 'siliconflow'
               ? apiKeyArn.trim()
               : '',
-=======
-          base_url: (modelType.value === 'Bedrock API' || modelType.value === 'OpenAI API' || modelType.value === 'siliconflow') ? apiEndpoint.trim() : '',
-          api_key_arn: (modelType.value === 'Bedrock API' || modelType.value === 'OpenAI API' || modelType.value === 'siliconflow') ? apiKeyArn.trim() : '',
->>>>>>> bcc373cf
           model_kwargs: {
             temperature: parseFloat(temperature),
             max_tokens: parseInt(maxToken),
@@ -726,6 +703,7 @@
 
     console.info('send message:', message);
     sendMessage(JSON.stringify(message));
+
 
     // Only add to messages if it's a new message (not regeneration)
     if (!customQuery) {
@@ -752,27 +730,27 @@
     const localModel = localStorage.getItem(MODEL_OPTION);
     if (modelType.value === 'Bedrock') {
       optionList = LLM_BOT_COMMON_MODEL_LIST;
+      optionList = LLM_BOT_COMMON_MODEL_LIST;
       setModelList(LLM_BOT_COMMON_MODEL_LIST);
       setModelOption(LLM_BOT_COMMON_MODEL_LIST[0].options[0].value);
       setApiEndpoint('');
       setApiKeyArn('');
     } else if (modelType.value === 'Bedrock API') {
       optionList = BR_API_MODEL_LIST;
+      optionList = BR_API_MODEL_LIST;
       setModelList(BR_API_MODEL_LIST);
       setModelOption(BR_API_MODEL_LIST[0].options[0].value);
     } else if (modelType.value === 'OpenAI API') {
+      optionList = OPENAI_API_MODEL_LIST;
       optionList = OPENAI_API_MODEL_LIST;
       setModelList(OPENAI_API_MODEL_LIST);
       setModelOption(OPENAI_API_MODEL_LIST[0].options[0].value);
     } else if (modelType.value === 'siliconflow') {
       optionList = SILICON_FLOW_API_MODEL_LIST;
+      optionList = SILICON_FLOW_API_MODEL_LIST;
       setModelList(SILICON_FLOW_API_MODEL_LIST);
       setModelOption(SILICON_FLOW_API_MODEL_LIST[0].options[0].value);
-<<<<<<< HEAD
     } else if (modelType.value === 'dmaa') {
-=======
-    } else if (modelType.value === 'emd') {
->>>>>>> bcc373cf
       optionList = CUSTOM_DEPLOYMENT_MODEL_LIST;
       setModelList(CUSTOM_DEPLOYMENT_MODEL_LIST);
       setModelOption(CUSTOM_DEPLOYMENT_MODEL_LIST[0].options[0].value);
@@ -931,6 +909,7 @@
     // Remove the AI message and all subsequent messages
     setMessages(messages.slice(0, index));
 
+
     // Reuse handleClickSendMessage with the found human message
     handleClickSendMessage(humanMessage);
   };
@@ -950,38 +929,25 @@
         },
       ]}
     >
-<<<<<<< HEAD
       <div className="chat-container-layout">
-=======
-      <div className='chat-container-layout'>
->>>>>>> bcc373cf
         <ContentLayout
           header={
             <Header
               variant="h1"
               actions={
                 historySessionId ? (
-<<<<<<< HEAD
                   <></>
                 ) : (
                   <SpaceBetween size="xs" direction="horizontal">
-=======
-                  <></>) : (<SpaceBetween size="xs" direction="horizontal">
->>>>>>> bcc373cf
                     <Button
                       variant="primary"
                       disabled={aiSpeaking || readyState !== ReadyState.OPEN}
                       onClick={() => {
-<<<<<<< HEAD
                         startNewChat();
-=======
-                        startNewChat()
->>>>>>> bcc373cf
                       }}
                     >
                       {t('button.startNewChat')}
                     </Button>
-<<<<<<< HEAD
                   </SpaceBetween>
                 )
               }
@@ -994,13 +960,6 @@
               <Box variant="h1">
                 {historySessionId ? t('chatHistory') : t('chat')}
               </Box>
-=======
-                  </SpaceBetween>)
-              }
-              description={historySessionId ? (t('chatHistoryDescription') + " " + historySessionId) : t('chatDescription')}
-            >
-              <Box variant="h1">{historySessionId ? t('chatHistory') : t('chat')}</Box>
->>>>>>> bcc373cf
             </Header>
           }
         >
@@ -1017,7 +976,6 @@
                   headingTagOverride="h4"
                   headerText={t('configurations')}
                 >
-<<<<<<< HEAD
                   <div
                     style={{
                       fontSize: 16,
@@ -1060,125 +1018,6 @@
                             } else {
                               setModelProviderHint(''); // Clear hint if the selection is valid
                             }
-=======
-                  <div style={{ fontSize: 16, fontWeight: 700, marginBottom: 15, marginTop: 15 }}>{t('common')}</div>
-                  <SpaceBetween size="xs" direction="vertical">
-                    <Grid gridDefinition={[{ colspan: 5 }, { colspan: 6 }]}>
-                      <FormField label={t('modelProvider')} stretch={true} description={t('scenarioDesc')} errorText={modelProviderHint}>
-                        <Select
-                          options={MODEL_TYPE_LIST}
-                          selectedOption={modelType}
-                          onChange={({ detail }) => {
-                            setModelType(detail.selectedOption);
-
-                            // Check if the selected model provider matches the chatbot's model provider
-                            const selectedChatbotId = chatbotOption.value ?? "defaultId";
-                            const expectedModelProvider = chatbotModelProvider[selectedChatbotId];
-
-                            if (expectedModelProvider !== detail.selectedOption.value && detail.selectedOption.value !== 'emd') {
-                              setModelProviderHint(t('chatbotModelProviderError'));
-                            } else {
-                              setModelProviderHint(''); // Clear hint if the selection is valid
-                            }
-                          }}
-                        />
-                      </FormField>
-                      {modelType.value === 'Bedrock API' || modelType.value === 'OpenAI API' || modelType.value === 'siliconflow' ? (
-                        <SpaceBetween size="xs" direction="vertical">
-                          <FormField
-                            label={t('modelName')}
-                            stretch={true}
-                            errorText={t(modelError)}
-                            description={t('modelNameDesc')}
-                          >
-                            <Autosuggest
-                              onChange={({ detail }) => {
-                                setModelError('');
-                                setModelOption(detail.value);
-                              }}
-                              value={modelOption}
-                              options={modelList}
-                              enteredTextLabel={value => `Use: "${value}"`}
-                              placeholder={t('validation.requireModel')}
-                              empty={t('noModelFound')}
-                            />
-                          </FormField>
-                          <FormField
-                            label={t('apiEndpoint')}
-                            stretch={true}
-                            errorText={t(apiEndpointError)}
-                            description={t('apiEndpointDesc')}
-                          >
-                            <Input
-                              value={apiEndpoint}
-                              onChange={({ detail }) => {
-                                const value = detail.value;
-                                if (value === '' || isValidUrl(value)) {
-                                  setApiEndpointError('');
-                                } else {
-                                  setApiEndpointError('Invalid url, please type in a valid HTTPS or HTTP url');
-                                }
-                                setApiEndpoint(value);
-                              }}
-                              placeholder="https://api.example.com/v1"
-                            />
-                          </FormField>
-                          <FormField
-                            label={t('apiKeyArn')}
-                            stretch={true}
-                            errorText={t(apiKeyArnError)}
-                            description={t('apiKeyArnDesc')}
-                          >
-                            <Input
-                              value={apiKeyArn}
-                              onChange={({ detail }) => {
-                                const value = detail.value;
-                                if (value === '' || isValidArn(value)) {
-                                  setApiKeyArnError('');
-                                } else {
-                                  setApiKeyArnError('Invalid ARN, please type in a valid secret ARN from AWS Secrets Manager');
-                                }
-                                setApiKeyArn(value);
-                              }}
-                              placeholder="arn:aws:secretsmanager:region:account:secret:name"
-                            />
-                          </FormField>
-                        </SpaceBetween>
-                      ) : (
-                        <FormField
-                          label={t('modelName')}
-                          stretch={true}
-                          errorText={t(modelError)}
-                          description={t('modelNameDesc')}
-                        >
-                          <Autosuggest
-                            onChange={({ detail }) => {
-                              setModelError('');
-                              setModelOption(detail.value);
-                            }}
-                            value={modelOption}
-                            options={modelList}
-                            placeholder={t('validation.requireModel')}
-                            empty={t('noModelFound')}
-                            enteredTextLabel={value => `Use: "${value}"`}
-                          />
-                        </FormField>
-                      )}
-                    </Grid>
-                    <Grid gridDefinition={[{ colspan: 5 }, { colspan: 6 }]}>
-                      <FormField
-                        label={t('maxTokens')}
-                        stretch={true}
-                        errorText={t(maxTokenError)}
-                        description={t('maxTokenDesc')}
-                      >
-                        <Input
-                          type="number"
-                          value={maxToken}
-                          onChange={({ detail }) => {
-                            setMaxTokenError('');
-                            setMaxToken(detail.value);
->>>>>>> bcc373cf
                           }}
                         />
                       </FormField>
@@ -1272,7 +1111,6 @@
                     </Grid>
                     <Grid gridDefinition={[{ colspan: 5 }, { colspan: 6 }]}>
                       <FormField
-<<<<<<< HEAD
                         label={t('maxTokens')}
                         stretch={true}
                         errorText={t(maxTokenError)}
@@ -1302,19 +1140,6 @@
                               parseInt(detail.value) > 100
                             ) {
                               return;
-=======
-                        label={t('maxRounds')}
-                        stretch={true}
-                        errorText={t(maxRoundsError)}
-                        description={t('maxRoundsDesc')}
-                      >
-                        <Input
-                          type="number"
-                          value={maxRounds}
-                          onChange={({ detail }) => {
-                            if (parseInt(detail.value) < 0 || parseInt(detail.value) > 100) {
-                              return
->>>>>>> bcc373cf
                             }
                             setMaxRoundsError('');
                             setMaxRounds(detail.value);
@@ -1341,7 +1166,6 @@
                           />
                         </FormField>
                       </Grid>
-<<<<<<< HEAD
                     )}
                   </SpaceBetween>
                   <div
@@ -1362,15 +1186,6 @@
                         { colspan: 5 },
                       ]}
                     >
-=======
-                    )
-                    }
-
-                  </SpaceBetween>
-                  <div style={{ fontSize: 16, fontWeight: 700, marginBottom: 15, marginTop: 35 }}>{t('rad')}</div>
-                  <SpaceBetween size="xs" direction="vertical">
-                    <Grid gridDefinition={[{ colspan: 3 }, { colspan: 3 }, { colspan: 5 }]}>
->>>>>>> bcc373cf
                       <FormField
                         label={t('temperature')}
                         stretch={true}
@@ -1382,16 +1197,11 @@
                           step={0.01}
                           value={temperature}
                           onChange={({ detail }) => {
-<<<<<<< HEAD
                             if (
                               parseFloat(detail.value) < 0 ||
                               parseFloat(detail.value) > 1
                             ) {
                               return;
-=======
-                            if (parseFloat(detail.value) < 0 || parseFloat(detail.value) > 1) {
-                              return
->>>>>>> bcc373cf
                             }
                             setTemperatureError('');
                             setTemperature(detail.value);
@@ -1408,16 +1218,11 @@
                           type="number"
                           value={topKRetrievals}
                           onChange={({ detail }) => {
-<<<<<<< HEAD
                             if (
                               parseInt(detail.value) < 0 ||
                               parseInt(detail.value) > 100
                             ) {
                               return;
-=======
-                            if (parseInt(detail.value) < 0 || parseInt(detail.value) > 100) {
-                              return
->>>>>>> bcc373cf
                             }
                             setTopKRetrievalsError('');
                             setTopKRetrievals(detail.value);
@@ -1435,16 +1240,11 @@
                           step={0.01}
                           value={score}
                           onChange={({ detail }) => {
-<<<<<<< HEAD
                             if (
                               parseFloat(detail.value) < 0 ||
                               parseFloat(detail.value) > 1
                             ) {
                               return;
-=======
-                            if (parseFloat(detail.value) < 0 || parseFloat(detail.value) > 1) {
-                              return
->>>>>>> bcc373cf
                             }
                             setScoreError('');
                             setScore(detail.value);
@@ -1488,7 +1288,6 @@
                       message={msg.message}
                     />
                     {msg.type === 'ai' && index !== 0 && (
-<<<<<<< HEAD
                       <div
                         className="feedback-buttons"
                         style={{
@@ -1497,9 +1296,6 @@
                           gap: '8px',
                         }}
                       >
-=======
-                      <div className="feedback-buttons" style={{ display: 'flex', justifyContent: 'flex-end', gap: '8px' }}>
->>>>>>> bcc373cf
                         <Button
                           iconName="refresh"
                           variant="icon"
@@ -1508,29 +1304,21 @@
                           ariaLabel={t('regenerate')}
                         />
                         <Button
-<<<<<<< HEAD
                           iconName={
                             feedbackGiven[index] === 'thumb_up'
                               ? 'thumbs-up-filled'
                               : 'thumbs-up'
                           }
-=======
-                          iconName={feedbackGiven[index] === 'thumb_up' ? "thumbs-up-filled" : "thumbs-up"}
->>>>>>> bcc373cf
                           variant="icon"
                           onClick={() => handleThumbUpClick(index)}
                           ariaLabel={t('feedback.helpful')}
                         />
                         <Button
-<<<<<<< HEAD
                           iconName={
                             feedbackGiven[index] === 'thumb_down'
                               ? 'thumbs-down-filled'
                               : 'thumbs-down'
                           }
-=======
-                          iconName={feedbackGiven[index] === 'thumb_down' ? "thumbs-down-filled" : "thumbs-down"}
->>>>>>> bcc373cf
                           variant="icon"
                           onClick={() => handleThumbDownClick(index)}
                           ariaLabel={t('feedback.notHelpful')}
@@ -1551,7 +1339,6 @@
                       }}
                     />
                     {isMessageEnd && (
-<<<<<<< HEAD
                       <div
                         className="feedback-buttons"
                         style={{
@@ -1560,14 +1347,10 @@
                           gap: '8px',
                         }}
                       >
-=======
-                      <div className="feedback-buttons" style={{ display: 'flex', justifyContent: 'flex-end', gap: '8px' }}>
->>>>>>> bcc373cf
                         <Button
                           iconName="refresh"
                           variant="icon"
                           disabled={aiSpeaking}
-<<<<<<< HEAD
                           onClick={() =>
                             handleRegenerateMessage(messages.length)
                           }
@@ -1579,27 +1362,16 @@
                               ? 'thumbs-up-filled'
                               : 'thumbs-up'
                           }
-=======
-                          onClick={() => handleRegenerateMessage(messages.length)}
-                          ariaLabel={t('regenerate')}
-                        />
-                        <Button
-                          iconName={feedbackGiven[messages.length] === 'thumb_up' ? "thumbs-up-filled" : "thumbs-up"}
->>>>>>> bcc373cf
                           variant="icon"
                           onClick={() => handleThumbUpClick(messages.length)}
                           ariaLabel={t('feedback.helpful')}
                         />
                         <Button
-<<<<<<< HEAD
                           iconName={
                             feedbackGiven[messages.length] === 'thumb_down'
                               ? 'thumbs-down-filled'
                               : 'thumbs-down'
                           }
-=======
-                          iconName={feedbackGiven[messages.length] === 'thumb_down' ? "thumbs-down-filled" : "thumbs-down"}
->>>>>>> bcc373cf
                           variant="icon"
                           onClick={() => handleThumbDownClick(messages.length)}
                           ariaLabel={t('feedback.notHelpful')}
@@ -1611,7 +1383,6 @@
               </div>
 
               <div className="flex-v gap-10">
-<<<<<<< HEAD
                 {selectedFiles.length > 0 && (
                   <div className="image-preview">
                     {selectedFiles.map((file, index) => (
@@ -1642,12 +1413,6 @@
                   <Select
                     options={chatbotList}
                     loadingText="loading..."
-=======
-                <div className="flex gap-5 send-message">
-                  <Select
-                    options={chatbotList}
-                    loadingText='loading...'
->>>>>>> bcc373cf
                     selectedOption={chatbotOption}
                     onChange={({ detail }) => {
                       setChatbotOption(detail.selectedOption);
@@ -1674,61 +1439,39 @@
                       }}
                     />
                   </div>
-<<<<<<< HEAD
                   <div>{renderSendButton()}</div>
-=======
-                  <div>
-                    {renderSendButton()}
-                  </div>
->>>>>>> bcc373cf
                 </div>
                 <div>
                   <div className="flex space-between">
                     <div className="flex gap-10 align-center">
                       <Toggle
-<<<<<<< HEAD
                         onChange={({ detail }) =>
                           setUseChatHistory(detail.checked)
                         }
-=======
-                        onChange={({ detail }) => setUseChatHistory(detail.checked)}
->>>>>>> bcc373cf
                         checked={useChatHistory}
                       >
                         {t('multiRound')}
                       </Toggle>
                       <Toggle
-<<<<<<< HEAD
                         onChange={({ detail }) =>
                           setEnableTrace(detail.checked)
                         }
-=======
-                        onChange={({ detail }) => setEnableTrace(detail.checked)}
->>>>>>> bcc373cf
                         checked={enableTrace}
                       >
                         {t('enableTrace')}
                       </Toggle>
                       <Toggle
-<<<<<<< HEAD
                         onChange={({ detail }) =>
                           setShowFigures(detail.checked)
                         }
-=======
-                        onChange={({ detail }) => setShowFigures(detail.checked)}
->>>>>>> bcc373cf
                         checked={showFigures}
                       >
                         {t('showFigures')}
                       </Toggle>
                       <Toggle
-<<<<<<< HEAD
                         onChange={({ detail }) =>
                           setOnlyRAGTool(detail.checked)
                         }
-=======
-                        onChange={({ detail }) => setOnlyRAGTool(detail.checked)}
->>>>>>> bcc373cf
                         checked={onlyRAGTool}
                       >
                         {t('onlyUseRAGTool')}
