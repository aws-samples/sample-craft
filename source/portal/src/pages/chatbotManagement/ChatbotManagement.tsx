--- conflicted
+++ resolved
@@ -74,19 +74,6 @@
     return { valid: false, message: 'validation.noStartWithUnderscoreOrDash' };
   }
 
-<<<<<<< HEAD
-  // Check for uppercase letters
-  if (/[A-Z]/.test(name)) {
-    return { valid: false, message: 'validation.uppercaseNotAllowed' };
-  }
-
-  // Check for invalid characters
-  if (/[ ,:"*+/\\|?#><]/.test(name)) {
-    return { valid: false, message: 'validation.invalidCharacters' };
-  }
-
-=======
->>>>>>> bcc373cf
   // Check for non-standard English characters (allows a-z, 0-9, underscore, hyphen, and period)
   if (!/^[a-z0-9_\-\.]+$/.test(name)) {
     return { valid: false, message: 'validation.onlyStandardEnglishAllowed' };
