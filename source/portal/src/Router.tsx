import { BrowserRouter, Routes, Route } from 'react-router-dom';
import ChatBot from './pages/chatbot/ChatBot';
import Library from './pages/library/Library';
import LibraryDetail from './pages/library/LibraryDetail';
import CommonAlert from './comps/alert';
<<<<<<< HEAD
import { useAuth } from 'react-oidc-context';
import { Spinner } from '@cloudscape-design/components';
import ReSignIn from './comps/ReSignIn';
=======
import { useTranslation } from 'react-i18next';
>>>>>>> abd872d6
import SessionHistory from './pages/history/SessionHistory';
import SessionDetail from './pages/history/SessionDetail';
import PromptList from './pages/prompts/PromptList';
import ChatbotManagement from './pages/chatbotManagement/ChatbotManagement';

// import LoginCallback from './comps/LoginCallback';
import Intention from './pages/intention/Intention';
import IntentionDetail from './pages/intention/IntentionDetail';
import Home from './pages/home/Home';
import ChatbotDetail from './pages/chatbotManagement/ChatbotDetail';
import CustomerService from './pages/customService/CustomerService';
import { ROUTES } from './utils/const';
import Login from './pages/login';
import FindPWD from './pages/find-pwd';
import Register from './pages/register';
import ChangePWD from './pages/change-pwd';
import { useTransition } from 'react';

const SignedInRouter = () => {
  return (
    <BrowserRouter>
      <Routes>
        <Route path={ROUTES.Login} element={<Login />} />
        <Route path={ROUTES.FindPWD} element={<FindPWD />} />
        <Route path={ROUTES.Register} element={<Register />} />
        <Route path={ROUTES.ChangePWD} element={<ChangePWD />} />
        <Route path={ROUTES.Home} element={<Home />} />
        <Route path={ROUTES.Chat} element={<ChatBot />} />
        <Route path={ROUTES.Library} element={<Library />} />
        <Route path={ROUTES.LibraryDetail} element={<LibraryDetail />} />
        <Route path={ROUTES.Session} element={<SessionHistory />} />
        <Route path={ROUTES.SessionDetail} element={<SessionDetail />} />
        <Route path={ROUTES.Prompt} element={<PromptList />} />
        <Route path={ROUTES.Intention} element={<Intention />} />
        <Route path={ROUTES.IntentionDetail} element={<IntentionDetail />} />
        <Route path={ROUTES.Chatbot} element={<ChatbotManagement />} />
        <Route path={ROUTES.ChatbotDetail} element={<ChatbotDetail />} />
        <Route path={ROUTES.Workspace} element={<CustomerService />} />
        <Route path={ROUTES.WorkspaceChat} element={<CustomerService />} />
      </Routes>
      <CommonAlert />
    </BrowserRouter>
  );
};

const AppRouter = () => {
<<<<<<< HEAD
  const auth = useAuth();
  useTransition()
  if (auth?.isLoading) {
    return (
      <div className="page-loading">
        <Spinner />
      </div>
    );
  }

  if (auth?.error) {
    return (
      <>
        <ReSignIn />
        <SignedInRouter />
      </>
    );
  }

  // auth.isAuthenticated = true
  if (auth?.isAuthenticated) {
  return <SignedInRouter />;
  }
  return (
    <SignedInRouter />
    // <>
    // <div className="login-container">
    //   <div className="text-center">
    //     <Box variant="h2">{t('welcome')}</Box>
    //     <div className="mt-10">
    //       <Button variant="primary" onClick={() => void auth.signinRedirect()}>
    //         {t('button.login')}
    //       </Button>
    //     </div>
    //   </div>
    // </div>
    // </>
  );
=======
  useTranslation();

  return <SignedInRouter />;
>>>>>>> abd872d6
};

export default AppRouter;<|MERGE_RESOLUTION|>--- conflicted
+++ resolved
@@ -3,13 +3,9 @@
 import Library from './pages/library/Library';
 import LibraryDetail from './pages/library/LibraryDetail';
 import CommonAlert from './comps/alert';
-<<<<<<< HEAD
 import { useAuth } from 'react-oidc-context';
 import { Spinner } from '@cloudscape-design/components';
 import ReSignIn from './comps/ReSignIn';
-=======
-import { useTranslation } from 'react-i18next';
->>>>>>> abd872d6
 import SessionHistory from './pages/history/SessionHistory';
 import SessionDetail from './pages/history/SessionDetail';
 import PromptList from './pages/prompts/PromptList';
@@ -56,7 +52,6 @@
 };
 
 const AppRouter = () => {
-<<<<<<< HEAD
   const auth = useAuth();
   useTransition()
   if (auth?.isLoading) {
@@ -82,24 +77,7 @@
   }
   return (
     <SignedInRouter />
-    // <>
-    // <div className="login-container">
-    //   <div className="text-center">
-    //     <Box variant="h2">{t('welcome')}</Box>
-    //     <div className="mt-10">
-    //       <Button variant="primary" onClick={() => void auth.signinRedirect()}>
-    //         {t('button.login')}
-    //       </Button>
-    //     </div>
-    //   </div>
-    // </div>
-    // </>
   );
-=======
-  useTranslation();
-
-  return <SignedInRouter />;
->>>>>>> abd872d6
 };
 
 export default AppRouter;