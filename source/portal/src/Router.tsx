--- conflicted
+++ resolved
@@ -27,12 +27,9 @@
         <Route path="/sessions" element={<SessionHistory />} />
         <Route path="/session/detail/:id" element={<SessionDetail />} />
         <Route path="/prompts" element={<PromptList />} />
-<<<<<<< HEAD
         <Route path="/intention" element={<Intention />} />
         <Route path="/intention/detail/:id" element={<IntentionDetail />} />
-=======
         <Route path="/chatbot-management" element={<ChatbotManagement />} />
->>>>>>> a538ddbb
       </Routes>
       <CommonAlert />
     </BrowserRouter>
