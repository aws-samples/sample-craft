import React, { useContext, useEffect, useState } from 'react';
import {
  AppLayout,
  Flashbar,
  FlashbarProps,
  SideNavigation,
  Spinner,
} from '@cloudscape-design/components';
import { I18nProvider } from '@cloudscape-design/components/i18n';
import messages from '@cloudscape-design/components/i18n/messages/all.en';
import TopNavigation from '@cloudscape-design/components/top-navigation';
import { useTranslation } from 'react-i18next';
import {
  DEFAULT_ZH_LANG,
  EN_TEXT,
  LANGUAGE_ITEMS,
  ZH_LANGUAGE_LIST,
  ZH_TEXT,
} from 'src/utils/const';
import { useAuth } from 'react-oidc-context';
import ConfigContext from 'src/context/config-context';
import { useNavigate } from 'react-router-dom';
import CustomBreadCrumb, { BreadCrumbType } from './CustomBreadCrumb';

interface CommonLayoutProps {
  activeHref: string;
  children: React.ReactNode;
  flashBar?: FlashbarProps.MessageDefinition[];
  breadCrumbs?: BreadCrumbType[];
  isLoading?: boolean;
}

const CommonLayout: React.FC<CommonLayoutProps> = ({
  activeHref,
  children,
  flashBar,
  breadCrumbs,
  isLoading,
}) => {
  const { t, i18n } = useTranslation();
  const auth = useAuth();
  const [displayName, setDisplayName] = useState('');
  const [fullLogoutUrl, setFullLogoutUrl] = useState('');
  const config = useContext(ConfigContext);
  const navigate = useNavigate();

  const changeLanguage = (lng: string) => {
    i18n.changeLanguage(lng);
  };

  useEffect(() => {
    setDisplayName(
      auth.user?.profile?.email ||
        auth.user?.profile?.name ||
        auth.user?.profile?.preferred_username ||
        auth.user?.profile?.nickname ||
        auth.user?.profile?.sub ||
        '',
    );
  }, [auth]);

  useEffect(() => {
    if (ZH_LANGUAGE_LIST.includes(i18n.language)) {
      changeLanguage(DEFAULT_ZH_LANG);
    }
    if (config?.oidcLogoutUrl) {
      const redirectUrl = config?.oidcRedirectUrl.replace('/signin', '');
      const queryParams = new URLSearchParams({
        client_id: config.oidcClientId,
        id_token_hint: auth.user?.id_token ?? '',
        logout_uri: redirectUrl,
        redirect_uri: redirectUrl,
        post_logout_redirect_uri: redirectUrl,
      });
      const logoutUrl = new URL(config?.oidcLogoutUrl);
      logoutUrl.search = queryParams.toString();
      setFullLogoutUrl(decodeURIComponent(logoutUrl.toString()));
    }
  }, []);

  return (
    <I18nProvider locale={i18n.language} messages={[messages]}>
      <TopNavigation
        identity={{
          href: '#',
          title: t('name'),
        }}
        utilities={[
          {
            type: 'menu-dropdown',
            text: ZH_LANGUAGE_LIST.includes(i18n.language) ? ZH_TEXT : EN_TEXT,
            onItemClick: (item) => {
              changeLanguage(item.detail.id);
              // window.location.reload();
            },
            items:
              i18n.language === DEFAULT_ZH_LANG
                ? [...LANGUAGE_ITEMS].reverse()
                : LANGUAGE_ITEMS,
          },
          {
            type: 'menu-dropdown',
            text: displayName,
            iconName: 'user-profile',
            onItemClick: (item) => {
              if (item.detail.id === 'signout') {
                if (fullLogoutUrl) {
                  auth.removeUser();
                  window.location.href = fullLogoutUrl;
                }
                auth.removeUser();
              }
            },
            items: [{ id: 'signout', text: t('signOut') }],
          },
        ]}
      />
      <AppLayout
        notifications={<Flashbar items={flashBar ?? []} />}
        breadcrumbs={
          breadCrumbs ? (
            <CustomBreadCrumb breadcrumbItems={breadCrumbs} />
          ) : undefined
        }
        navigation={
          <SideNavigation
            activeHref={activeHref}
            header={{ href: '#/', text: t('name') }}
            onFollow={(e) => {
              if (!e.detail.external) {
                e.preventDefault();
                navigate(e.detail.href);
              }
            }}
            items={[
              {
                type: 'section',
                text: t('chatSpace'),
                items: [
                  {
                    type: 'link',
                    text: t('chatBot'),
                    href: '/',
                  },
                  {
                    type: 'link',
                    text: t('sessionHistory'),
                    href: '/sessions',
                  },
                ],
              },
              {
                type: 'section',
                text: t('settings'),
                items: [
                  // {
                  //   type: 'link',
                  //   text: t('docLibrary'),
                  //   href: '/library',
                  // },
                  {
                    type: 'link',
                    text: t('prompt'),
                    href: '/prompts',
                  },
                  {
                    type: 'link',
<<<<<<< HEAD
                    text: t('intention'),
                    href: '/intention',
=======
                    text: t('chatbotManagement'),
                    href: '/chatbot-management',
>>>>>>> a538ddbb
                  },
                ],
              },
              { type: 'divider' },
              {
                type: 'link',
                text: t('documentation'),
                href: 'https://github.com/aws-samples/Intelli-Agent',
                external: true,
              },
            ]}
          />
        }
        content={<>{isLoading ? <Spinner /> : children}</>}
      />
    </I18nProvider>
  );
};

export default CommonLayout;<|MERGE_RESOLUTION|>--- conflicted
+++ resolved
@@ -165,13 +165,13 @@
                   },
                   {
                     type: 'link',
-<<<<<<< HEAD
                     text: t('intention'),
                     href: '/intention',
-=======
+                  },
+                  {
+                    type: 'link',
                     text: t('chatbotManagement'),
                     href: '/chatbot-management',
->>>>>>> a538ddbb
                   },
                 ],
               },
