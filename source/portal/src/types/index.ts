type ResponseConfig = {
  MaxItems: number;
  PageSize: number;
  StartingToken: string | null;
};

export type LibraryListItem = {
  s3Prefix: string;
  offline: string;
  s3Bucket: string;
  executionId: string;
  executionStatus: string;
  qaEnhance: string;
  operationType: string;
  sfnExecutionId: string;
  indexType: string; 
  chatbotId: string;
  createTime: string;
};

export type LibraryListResponse = {
  Items: LibraryListItem[];
  Count: number;
  config: ResponseConfig;
};

export type IntentionsItem = {
  executionId: string;
  executionStatus: string;
  fileName: string;
  index: string;
  model: string;
  tag: string;
  chatbotId: string;
  createTime: string;
};

export type IntentionsResponse = {
  Items: IntentionsItem[];
  Count: number;
  config: ResponseConfig;
};

export type SessionHistoryItem = {
  sessionId: string;
  userId: string;
  createTimestamp: string;
  latestQuestion: string;
};

export type SessionHistoryResponse = {
  Items: SessionHistoryItem[];
  Config: ResponseConfig;
  Count: number;
};

export type SessionMessage = {
  role: 'ai' | 'human';
  content: string;
  createTimestamp: string;
  additional_kwargs: {
    figure: AdditionalImageType[];
  };
};

export interface CachedDataType {
  executionId: string;
  fileName: string;
}

export interface IngestResponse {
  execution_id: string;
  input_payload: string;
  step_function_arn: string;
}

export enum BatchOperationStatus {
  RUNNING = 'RUNNING',
  SUCCEEDED = 'SUCCEEDED',
  FAILED = 'FAILED',
  TIMED_OUT = 'TIMED_OUT',
  ABORTED = 'ABORTED',
  PENDING_REDRIVE = 'PENDING_REDRIVE',
}

export type LibraryExecutionItem = {
  s3Prefix: string;
  detail?: string;
  s3Bucket: string;
  executionId: string;
  status: string;
  createTime: string;
  s3Path: string;
};

export type LibraryExecutionResponse = {
  Items: LibraryExecutionItem[];
  Count: number;
};

export type QAItem = {
  question: string,
  intention: string,
  kwargs: string
}

export type IntentionExecutionItem = {
  s3Prefix: string;
  detail?: string;
  s3Bucket: string;
  executionId: string;
  status: string;
  createTime: string;
  s3Path: string;
  QAList: QAItem[]
};

export type IntentionExecutionResponse = {
  Items: IntentionExecutionItem[];
  Count: number;
};

export type AdditionalImageType = {
  content_type: string;
  figure_path: string;
};
export interface MessageDataType {
  message_id: string;
  custom_message_id: string;
  ddb_additional_kwargs: {
    figure: AdditionalImageType[];
  };
  message_type: 'START' | 'CHUNK' | 'END' | 'MONITOR' | 'CONTEXT'; // START CHUNK END MONITORING
  message: {
    role: string;
    content: string;
  };
}

export interface CreatePromptResponse {
  Message: string;
}

export type PromptItem = {
  uuid: string;
  LastModifiedTime: string;
  // LastModifiedBy: string;
  ModelId: string;
  SortKey: string;
  Scene: string;
  ChatbotId: string;
};

export type PromptResponse = {
  Items: PromptItem[];
  Config: ResponseConfig;
  Count: number;
};

export interface Prompt {
  [key: string]: {
    [subKey: string]: string;
  };
}

export interface GetPromptResponse {
  GroupName: string;
  SortKey: string;
  ModelId: string;
  Scene: string;
  ChatbotId: string;
  Prompt: Prompt;
}

<<<<<<< HEAD

export interface PresignedUrlData {
  url: string;
=======
export interface CreateChatbotResponse {
  Message: string;
}

export type ChatbotItem = {
  uuid: string;
  LastModifiedTime: string;
  // LastModifiedBy: string;
  ModelId: string;
  SortKey: string;
  Scene: string;
};

export type ChatbotResponse = {
  Items: ChatbotItem[];
  Config: ResponseConfig;
  Count: number;
};

export interface Chatbot {
  [key: string]: {
    [subKey: string]: string;
  };
}

export interface GetChatbotResponse {
  GroupName: string;
  SortKey: string;
  ModelId: string;
  Scene: string;
  Chatbot: Chatbot;
}

export interface PresignedUrlResponse {
  data: string;
  message: string;
>>>>>>> a538ddbb
  s3Bucket: string;
  s3Prefix: string;
}

export interface PresignedUrlResponse {
  data: PresignedUrlData;
  message: string;
}

export interface ExecutionResponse {
  execution_id: string;
  input_payload: string;
  step_function_arn: string;
}
export interface SelectedOption {
  value: string;
  label: string;
}<|MERGE_RESOLUTION|>--- conflicted
+++ resolved
@@ -172,11 +172,12 @@
   Prompt: Prompt;
 }
 
-<<<<<<< HEAD
 
 export interface PresignedUrlData {
   url: string;
-=======
+  s3Bucket: string;
+  s3Prefix: string;
+}
 export interface CreateChatbotResponse {
   Message: string;
 }
@@ -213,9 +214,6 @@
 export interface PresignedUrlResponse {
   data: string;
   message: string;
->>>>>>> a538ddbb
-  s3Bucket: string;
-  s3Prefix: string;
 }
 
 export interface PresignedUrlResponse {
