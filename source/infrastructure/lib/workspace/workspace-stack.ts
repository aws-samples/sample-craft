/**********************************************************************************************************************
 *  Copyright Amazon.com, Inc. or its affiliates. All Rights Reserved.                                                *
 *                                                                                                                    *
 *  Licensed under the Apache License, Version 2.0 (the "License"). You may not use this file except in compliance    *
 *  with the License. A copy of the License is located at                                                             *
 *                                                                                                                    *
 *      http://www.apache.org/licenses/LICENSE-2.0                                                                    *
 *                                                                                                                    *
 *  or in the 'license' file accompanying this file. This file is distributed on an 'AS IS' BASIS, WITHOUT WARRANTIES *
 *  OR CONDITIONS OF ANY KIND, express or implied. See the License for the specific language governing permissions    *
 *  and limitations under the License.                                                                                *
 *********************************************************************************************************************/

import { Aws, Duration, StackProps, Stack } from "aws-cdk-lib";
import * as lambdaEventSources from "aws-cdk-lib/aws-lambda-event-sources";
import * as apigw from "aws-cdk-lib/aws-apigateway";
import { PythonFunction } from "@aws-cdk/aws-lambda-python-alpha";
import { Construct } from "constructs";
import { DynamoDBTable } from "../shared/table";
import { join } from "path";
import * as dynamodb from "aws-cdk-lib/aws-dynamodb";

import { Constants } from "../shared/constants";
import { LambdaLayers } from "../shared/lambda-layers";
import { IAMHelper } from "../shared/iam-helper";
import { SystemConfig } from "../shared/types";
import { SharedConstructOutputs } from "../shared/shared-construct";
import { LambdaFunction } from "../shared/lambda-helper";
import { Runtime, Code } from "aws-cdk-lib/aws-lambda";
import { ApiConstructOutputs } from "../api/api-stack";
import { WSWebSocketConstruct } from "./websocket-api";
import { QueueConstruct } from "../chat/chat-queue";
import { UiExportsConstruct } from "../ui/ui-exports";
import { ModelConstructOutputs } from "../model/model-construct";


interface WorkspaceProps extends StackProps {
  readonly config: SystemConfig;
  readonly apiConstructOutputs: ApiConstructOutputs;
  readonly modelConstructOutputs: ModelConstructOutputs;
  readonly sharedConstructOutputs: SharedConstructOutputs;
  readonly userPoolId: string;
  readonly oidcClientId: string;
  readonly oidcIssuer: string;
  readonly oidcLogoutUrl: string;
  readonly portalBucketName: string;
  readonly clientPortalBucketName: string;
  readonly portalUrl: string;
  readonly clientPortalUrl: string;
  readonly oidcDomain: string;
  readonly oidcRegion: string;
}

export interface WorkspaceOutputs {
  byUserIdIndex: string;
}

export class WorkspaceStack extends Stack implements WorkspaceOutputs {

  public readonly byUserIdIndex: string = "byUserId";
  public readonly bySessionIdIndex: string = "bySessionId";
  public readonly byTimestampIndex: string = "byTimestamp";
  private iamHelper: IAMHelper;
  public wsEndpoint: string = "";

  constructor(scope: Construct, id: string, props: WorkspaceProps) {
    super(scope, id, props);

    this.iamHelper = props.sharedConstructOutputs.iamHelper;
    const embeddingEndpoint = props.modelConstructOutputs.defaultEmbeddingModelName;
    const genMethodOption = props.apiConstructOutputs.genMethodOption;

    const chatQueueConstruct = new QueueConstruct(this, "LLMQueueStack", {
      namePrefix: Constants.WORKSPACE_API_QUEUE_NAME,
    });
    const sessionIdAttr = {
      name: "sessionId",
      type: dynamodb.AttributeType.STRING,
    }
    const messageIdAttr = {
      name: "messageId",
      type: dynamodb.AttributeType.STRING,
    }

    const customerSessionsTable = new DynamoDBTable(this, "CustomerSession", sessionIdAttr).table;

    const customerMessagesTable = new DynamoDBTable(this, "CustomerMessage", messageIdAttr, sessionIdAttr).table;
    customerMessagesTable.addGlobalSecondaryIndex({
      indexName: this.bySessionIdIndex,
      partitionKey: { name: "sessionId", type: dynamodb.AttributeType.STRING },
    });

    const restQueryHandler = new PythonFunction(this, "RestQueryHandler", {
      runtime: Runtime.PYTHON_3_12,
      memorySize: 512,
      entry: join(__dirname, "../../../lambda/query_handler"),
      index: "rest_api.py",
      handler: "lambda_handler",
      timeout: Duration.minutes(15),
      environment: {
        SESSIONS_TABLE_NAME: customerSessionsTable.tableName,
        MESSAGES_TABLE_NAME: customerMessagesTable.tableName,
        SESSIONS_BY_TIMESTAMP_INDEX_NAME: "byStatusTimestamp",
        MESSAGES_BY_SESSION_ID_INDEX_NAME: "bySessionId",
      },
    });
    restQueryHandler.addToRolePolicy(this.iamHelper.dynamodbStatement);
   
    // Define the API Gateway
    const workspaceApi = new apigw.RestApi(this, `${Constants.SOLUTION_SHORT_NAME.toLowerCase()}-workspace-api`, {
      description: `${Constants.SOLUTION_NAME} - Agent Workspace API`,
      endpointConfiguration: {
        types: [apigw.EndpointType.REGIONAL],
      },
      defaultCorsPreflightOptions: {
        allowHeaders: [
          "Content-Type",
          "X-Amz-Date",
          "Authorization",
          "X-Api-Key",
          "Author",
          "X-Amz-Security-Token",
        ],
        allowMethods: apigw.Cors.ALL_METHODS,
        allowCredentials: true,
        allowOrigins: apigw.Cors.ALL_ORIGINS,
      },
      deployOptions: {
        stageName: "prod",
        metricsEnabled: true,
        loggingLevel: apigw.MethodLoggingLevel.INFO,
        dataTraceEnabled: true,
        tracingEnabled: true,
      },
    });

    const lambdaLayers = new LambdaLayers(this);
    // const sharedLayer = lambdaLayers.createSharedLayer();
    const apiLambdaAuthorizerLayer = lambdaLayers.createAuthorizerLayer();

    const customAuthorizerLambda = new LambdaFunction(this, "CustomAuthorizerLambda", {
      // functionName: `${id}-ws-authorizer`,
      code: Code.fromAsset(join(__dirname, "../../../lambda/authorizer")),
      handler: "custom_authorizer.lambda_handler",
      environment: {
<<<<<<< HEAD
        REGION: Aws.REGION,
=======
        USER_POOL_ID: props.userPoolId,
        REGION: Aws.REGION,
        APP_CLIENT_ID: props.oidcClientId,
>>>>>>> 12e074eb
      },
      layers: [apiLambdaAuthorizerLayer],
      statements: [props.sharedConstructOutputs.iamHelper.logStatement],
    });


    const auth = new apigw.RequestAuthorizer(this, 'ApiAuthorizer', {
      handler: customAuthorizerLambda.function,
      identitySources: [apigw.IdentitySource.header('Authorization')],
    });

    const apiResourceSessions = workspaceApi.root.addResource("customer-sessions");
    apiResourceSessions.addMethod("GET", new apigw.LambdaIntegration(restQueryHandler), genMethodOption(workspaceApi, auth, null),);
    apiResourceSessions.addMethod("POST", new apigw.LambdaIntegration(restQueryHandler), genMethodOption(workspaceApi, auth, null),);
    const apiResourceSessionId = apiResourceSessions.addResource('{sessionId}');
    const apiResourceMessages = apiResourceSessionId.addResource("messages");
    apiResourceMessages.addMethod("GET", new apigw.LambdaIntegration(restQueryHandler), genMethodOption(workspaceApi, auth, null),);
    
    const wsDispatcher = new LambdaFunction(this, "WorkspaceDispatcher", {
      // functionName: `${id}-ws-dispatcher`,
      code: Code.fromAsset(join(__dirname, "../../../lambda/workspace")),
      environment: {
        SQS_QUEUE_URL: chatQueueConstruct.messageQueue.queueUrl,
      },
      statements: [chatQueueConstruct.sqsStatement],
    });

    const wsQueryHandler = new PythonFunction(this, "WebSocketQueryHandler", {
      // functionName: `${id}-ws-query-handler`,
      runtime: Runtime.PYTHON_3_12,
      memorySize: 512,
      entry: join(__dirname, "../../../lambda/query_handler"),
      index: "websocket_api.py",
      handler: "lambda_handler",
      timeout: Duration.minutes(15),
      environment: {
        SESSIONS_TABLE_NAME: customerSessionsTable.tableName,
        MESSAGES_TABLE_NAME: customerMessagesTable.tableName,
        SESSIONS_BY_TIMESTAMP_INDEX_NAME: "byTimestamp",
        MESSAGES_BY_SESSION_ID_INDEX_NAME: "bySessionId",
      },
    });
    wsQueryHandler.addToRolePolicy(this.iamHelper.dynamodbStatement);    
    wsQueryHandler.addToRolePolicy(chatQueueConstruct.sqsStatement);
    wsQueryHandler.addEventSource(
      new lambdaEventSources.SqsEventSource(chatQueueConstruct.messageQueue, { batchSize: 1 }),
    );

    const webSocketApi = new WSWebSocketConstruct(this, "WSWebSocketApi", {
      dispatcherLambda: wsDispatcher.function,
      sendMessageLambda: wsQueryHandler,
      sendResponseLambda: wsQueryHandler,
      customAuthorizerLambda: customAuthorizerLambda.function,
      iamHelper: this.iamHelper,
      sessionTableName: customerSessionsTable.tableName,
      messageTableName: customerMessagesTable.tableName,
      sessionIndex: "byTimestamp",
      messageIndex: "bySessionId",
    });
    let wsStage = webSocketApi.websocketApiStage
    this.wsEndpoint = `${wsStage.api.apiEndpoint}/${wsStage.stageName}/`;

    const uiExports = new UiExportsConstruct(this, "MainUIExportAsset", {
      portalBucketName: props.portalBucketName,
      uiProps: {
        websocket: props.apiConstructOutputs.wsEndpoint,
        workspaceWebsocket: this.wsEndpoint,
        apiUrl: props.apiConstructOutputs.api.url,
        workspaceApiUrl: workspaceApi.url,
        oidcIssuer: props.oidcIssuer,
        oidcClientId: props.oidcClientId,
        oidcLogoutUrl: props.oidcLogoutUrl,
        oidcRedirectUrl: `https://${props.portalUrl}/signin`,
        kbEnabled: props.config.knowledgeBase.enabled.toString(),
        kbType: JSON.stringify(props.config.knowledgeBase.knowledgeBaseType || {}),
        embeddingEndpoint: embeddingEndpoint,
        oidcDomain: props.oidcDomain,
        oidcPoolId: props.userPoolId,
        oidcRegion: props.oidcRegion,
        oidcIssuer: props.oidcIssuer,
        oidcClientId: props.oidcClientId,
        oidcLogoutUrl: props.oidcLogoutUrl,
        oidcRedirectUrl: `https://${props.portalUrl}/signin`,
      },
    });

    uiExports.node.addDependency(webSocketApi);
    uiExports.node.addDependency(workspaceApi);

    const clientUiExports = new UiExportsConstruct(this, "ClientUIExportAsset", {
      portalBucketName: props.clientPortalBucketName,
      uiProps: {
        websocket: props.apiConstructOutputs.wsEndpoint,
        workspaceWebsocket: this.wsEndpoint,
        apiUrl: props.apiConstructOutputs.api.url,
        workspaceApiUrl: workspaceApi.url,
        oidcIssuer: props.oidcIssuer,
        oidcClientId: props.oidcClientId,
        oidcLogoutUrl: props.oidcLogoutUrl,
        oidcRedirectUrl: `https://${props.clientPortalUrl}/signin`,
        kbEnabled: props.config.knowledgeBase.enabled.toString(),
        kbType: JSON.stringify(props.config.knowledgeBase.knowledgeBaseType || {}),
        embeddingEndpoint: embeddingEndpoint,
        oidcDomain: props.oidcDomain,
        oidcPoolId: props.userPoolId,
        oidcRegion: props.oidcRegion,
        oidcIssuer: props.oidcIssuer,
        oidcClientId: props.oidcClientId,
        oidcLogoutUrl: props.oidcLogoutUrl,
        oidcRedirectUrl: `https://${props.clientPortalUrl}/signin`,
      },
    });

    clientUiExports.node.addDependency(webSocketApi);
    clientUiExports.node.addDependency(workspaceApi);

  }
}<|MERGE_RESOLUTION|>--- conflicted
+++ resolved
@@ -143,13 +143,7 @@
       code: Code.fromAsset(join(__dirname, "../../../lambda/authorizer")),
       handler: "custom_authorizer.lambda_handler",
       environment: {
-<<<<<<< HEAD
         REGION: Aws.REGION,
-=======
-        USER_POOL_ID: props.userPoolId,
-        REGION: Aws.REGION,
-        APP_CLIENT_ID: props.oidcClientId,
->>>>>>> 12e074eb
       },
       layers: [apiLambdaAuthorizerLayer],
       statements: [props.sharedConstructOutputs.iamHelper.logStatement],
@@ -229,10 +223,6 @@
         oidcDomain: props.oidcDomain,
         oidcPoolId: props.userPoolId,
         oidcRegion: props.oidcRegion,
-        oidcIssuer: props.oidcIssuer,
-        oidcClientId: props.oidcClientId,
-        oidcLogoutUrl: props.oidcLogoutUrl,
-        oidcRedirectUrl: `https://${props.portalUrl}/signin`,
       },
     });
 
@@ -255,11 +245,7 @@
         embeddingEndpoint: embeddingEndpoint,
         oidcDomain: props.oidcDomain,
         oidcPoolId: props.userPoolId,
-        oidcRegion: props.oidcRegion,
-        oidcIssuer: props.oidcIssuer,
-        oidcClientId: props.oidcClientId,
-        oidcLogoutUrl: props.oidcLogoutUrl,
-        oidcRedirectUrl: `https://${props.clientPortalUrl}/signin`,
+        oidcRegion: props.oidcRegion
       },
     });
 
