/**********************************************************************************************************************
 *  Copyright Amazon.com, Inc. or its affiliates. All Rights Reserved.                                                *
 *                                                                                                                    *
 *  Licensed under the Apache License, Version 2.0 (the "License"). You may not use this file except in compliance    *
 *  with the License. A copy of the License is located at                                                             *
 *                                                                                                                    *
 *      http://www.apache.org/licenses/LICENSE-2.0                                                                    *
 *                                                                                                                    *
 *  or in the 'license' file accompanying this file. This file is distributed on an 'AS IS' BASIS, WITHOUT WARRANTIES *
 *  OR CONDITIONS OF ANY KIND, express or implied. See the License for the specific language governing permissions    *
 *  and limitations under the License.                                                                                *
 *********************************************************************************************************************/

import { Construct } from "constructs";
import * as dotenv from "dotenv";
import * as dynamodb from "aws-cdk-lib/aws-dynamodb";
import * as s3 from "aws-cdk-lib/aws-s3";

import { SystemConfig } from "./types";
import { IAMHelper } from "./iam-helper";
import { DynamoDBTable } from "./table";
import { VpcConstruct } from "./vpc-construct";
import { SecurityGroup, IVpc, ISubnet } from 'aws-cdk-lib/aws-ec2';

dotenv.config();

export interface SharedConstructProps {
  readonly config: SystemConfig;
}

export interface SharedConstructOutputs {
  iamHelper: IAMHelper;
  chatbotTable: dynamodb.Table;
  indexTable: dynamodb.Table;
  modelTable: dynamodb.Table;
  resultBucket: s3.Bucket;
<<<<<<< HEAD
  vpc: Vpc;
  securityGroups: [SecurityGroup];
=======
  vpc?: IVpc;
  privateSubnets?: ISubnet[];
  securityGroups?: SecurityGroup[];
  useOpensearchInVpc: boolean;
  customDomainSecretArn: string;
>>>>>>> 54660ab1
}

export class SharedConstruct extends Construct implements SharedConstructOutputs {
  public iamHelper: IAMHelper;
  public chatbotTable: dynamodb.Table;
  public indexTable: dynamodb.Table;
  public modelTable: dynamodb.Table;
  public resultBucket: s3.Bucket;
<<<<<<< HEAD
  public vpc: Vpc;
  public securityGroups: [SecurityGroup];

=======
  public vpc?: IVpc;
  public privateSubnets?: ISubnet[];
  public securityGroups?: SecurityGroup[];
  public useOpensearchInVpc: boolean;
  public customDomainSecretArn: string;
>>>>>>> 54660ab1
  constructor(scope: Construct, id: string, props: SharedConstructProps) {
    super(scope, id);
    console.log(props);
    const iamHelper = new IAMHelper(this, "iam-helper");
    let vpcConstruct;
    vpcConstruct = new VpcConstruct(this, "vpc-construct");

<<<<<<< HEAD
    // if (props.config.knowledgeBase.enabled && props.config.knowledgeBase.knowledgeBaseType.intelliAgentKb.enabled) {
    //   vpcConstruct = new VpcConstruct(this, "vpc-construct");
    // }
=======
    vpcConstruct = new VpcConstruct(this, "vpc-construct", {
      config: props.config,
    });
>>>>>>> 54660ab1

    const groupNameAttr = {
      name: "groupName",
      type: dynamodb.AttributeType.STRING,
    }
    const indexIdAttr = {
      name: "indexId",
      type: dynamodb.AttributeType.STRING,
    }
    const modelIdAttr = {
      name: "modelId",
      type: dynamodb.AttributeType.STRING,
    }
    const chatbotIdAttr = {
      name: "chatbotId",
      type: dynamodb.AttributeType.STRING,
    }

    const chatbotTable = new DynamoDBTable(this, "Chatbot", groupNameAttr, chatbotIdAttr, true).table;
    const indexTable = new DynamoDBTable(this, "Index", groupNameAttr, indexIdAttr).table;
    const modelTable = new DynamoDBTable(this, "Model", groupNameAttr, modelIdAttr).table;

    const resultBucket = new s3.Bucket(this, "ai-customer-service-result-bucket", {
      blockPublicAccess: s3.BlockPublicAccess.BLOCK_ALL,
    });

<<<<<<< HEAD
    // if (vpcConstruct !== undefined) {
    //   this.vpc = vpcConstruct.vpc;
    //   this.securityGroups = [vpcConstruct.securityGroup];
    // }
    this.vpc = vpcConstruct.vpc;
    this.securityGroups = [vpcConstruct.securityGroup];
=======
    if (props.config.knowledgeBase.knowledgeBaseType.intelliAgentKb.vectorStore.opensearch.useCustomDomain) {
      this.useOpensearchInVpc = false;
      this.customDomainSecretArn = props.config.knowledgeBase.knowledgeBaseType.intelliAgentKb.vectorStore.opensearch.customDomainSecretArn;
    } else {
      this.useOpensearchInVpc = true;
      this.customDomainSecretArn = "";
    }

    this.vpc = vpcConstruct.vpc;
    this.privateSubnets = vpcConstruct.privateSubnets;
    this.securityGroups = vpcConstruct.securityGroups;
>>>>>>> 54660ab1
    this.iamHelper = iamHelper;
    this.chatbotTable = chatbotTable;
    this.indexTable = indexTable;
    this.modelTable = modelTable;
    this.resultBucket = resultBucket;
  }
}
<|MERGE_RESOLUTION|>--- conflicted
+++ resolved
@@ -34,16 +34,12 @@
   indexTable: dynamodb.Table;
   modelTable: dynamodb.Table;
   resultBucket: s3.Bucket;
-<<<<<<< HEAD
-  vpc: Vpc;
-  securityGroups: [SecurityGroup];
-=======
+
   vpc?: IVpc;
   privateSubnets?: ISubnet[];
   securityGroups?: SecurityGroup[];
   useOpensearchInVpc: boolean;
   customDomainSecretArn: string;
->>>>>>> 54660ab1
 }
 
 export class SharedConstruct extends Construct implements SharedConstructOutputs {
@@ -52,33 +48,22 @@
   public indexTable: dynamodb.Table;
   public modelTable: dynamodb.Table;
   public resultBucket: s3.Bucket;
-<<<<<<< HEAD
-  public vpc: Vpc;
-  public securityGroups: [SecurityGroup];
 
-=======
   public vpc?: IVpc;
   public privateSubnets?: ISubnet[];
   public securityGroups?: SecurityGroup[];
   public useOpensearchInVpc: boolean;
   public customDomainSecretArn: string;
->>>>>>> 54660ab1
+
   constructor(scope: Construct, id: string, props: SharedConstructProps) {
     super(scope, id);
     console.log(props);
     const iamHelper = new IAMHelper(this, "iam-helper");
     let vpcConstruct;
-    vpcConstruct = new VpcConstruct(this, "vpc-construct");
 
-<<<<<<< HEAD
-    // if (props.config.knowledgeBase.enabled && props.config.knowledgeBase.knowledgeBaseType.intelliAgentKb.enabled) {
-    //   vpcConstruct = new VpcConstruct(this, "vpc-construct");
-    // }
-=======
     vpcConstruct = new VpcConstruct(this, "vpc-construct", {
       config: props.config,
     });
->>>>>>> 54660ab1
 
     const groupNameAttr = {
       name: "groupName",
@@ -105,14 +90,7 @@
       blockPublicAccess: s3.BlockPublicAccess.BLOCK_ALL,
     });
 
-<<<<<<< HEAD
-    // if (vpcConstruct !== undefined) {
-    //   this.vpc = vpcConstruct.vpc;
-    //   this.securityGroups = [vpcConstruct.securityGroup];
-    // }
-    this.vpc = vpcConstruct.vpc;
-    this.securityGroups = [vpcConstruct.securityGroup];
-=======
+
     if (props.config.knowledgeBase.knowledgeBaseType.intelliAgentKb.vectorStore.opensearch.useCustomDomain) {
       this.useOpensearchInVpc = false;
       this.customDomainSecretArn = props.config.knowledgeBase.knowledgeBaseType.intelliAgentKb.vectorStore.opensearch.customDomainSecretArn;
@@ -124,7 +102,6 @@
     this.vpc = vpcConstruct.vpc;
     this.privateSubnets = vpcConstruct.privateSubnets;
     this.securityGroups = vpcConstruct.securityGroups;
->>>>>>> 54660ab1
     this.iamHelper = iamHelper;
     this.chatbotTable = chatbotTable;
     this.indexTable = indexTable;
