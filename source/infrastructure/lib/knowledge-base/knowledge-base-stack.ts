--- conflicted
+++ resolved
@@ -237,23 +237,7 @@
       maxRetries: 1,
       connections: [connection],
       role: glueRole,
-<<<<<<< HEAD
-      defaultArguments: {
-        "--AOS_ENDPOINT": this.aosDomainEndpoint,
-        "--REGION": process.env.CDK_DEFAULT_REGION || "-",
-        "--ETL_MODEL_ENDPOINT": props.modelConstructOutputs.defaultKnowledgeBaseModelName,
-        "--RES_BUCKET": this.glueResultBucket.bucketName,
-        "--ETL_OBJECT_TABLE": this.etlObjTableName || "-",
-        "--PORTAL_BUCKET": this.uiPortalBucketName,
-        "--CHATBOT_TABLE": props.sharedConstructOutputs.chatbotTable.tableName,
-        "--additional-python-modules":
-          "langchain==0.3.7,beautifulsoup4==4.12.2,requests-aws4auth==1.2.3,boto3==1.35.98,openai==0.28.1,pyOpenSSL==23.3.0,tenacity==8.2.3,markdownify==0.11.6,mammoth==1.6.0,chardet==5.2.0,python-docx==1.1.0,nltk==3.9.1,pdfminer.six==20221105,smart-open==7.0.4,opensearch-py==2.2.0,lxml==5.2.2,pandas==2.1.2,openpyxl==3.1.5,xlrd==2.0.1,langchain_community==0.3.5,pillow==10.0.1,tiktoken==0.8.0,pypdf==3.17.0",
-        // Add multiple extra python files
-        "--extra-py-files": extraPythonFilesList
-      },
-=======
       defaultArguments: glueJobDefaultArguments,
->>>>>>> 85bb0d3b
     });
 
     // Create SNS topic and subscription to notify when glue job is completed
