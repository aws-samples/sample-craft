/**********************************************************************************************************************
 *  Copyright Amazon.com, Inc. or its affiliates. All Rights Reserved.                                                *
 *                                                                                                                    *
 *  Licensed under the Apache License, Version 2.0 (the "License"). You may not use this file except in compliance    *
 *  with the License. A copy of the License is located at                                                             *
 *                                                                                                                    *
 *      http://www.apache.org/licenses/LICENSE-2.0                                                                    *
 *                                                                                                                    *
 *  or in the 'license' file accompanying this file. This file is distributed on an 'AS IS' BASIS, WITHOUT WARRANTIES *
 *  OR CONDITIONS OF ANY KIND, express or implied. See the License for the specific language governing permissions    *
 *  and limitations under the License.                                                                                *
 *********************************************************************************************************************/

import { Aws, Duration, NestedStack } from "aws-cdk-lib";
import * as iam from "aws-cdk-lib/aws-iam";
import * as sagemaker from "aws-cdk-lib/aws-sagemaker";
import { Construct } from "constructs";
import * as dotenv from "dotenv";
import * as events from "aws-cdk-lib/aws-events";
import * as targets from "aws-cdk-lib/aws-events-targets";
import { Code, Function, Runtime } from "aws-cdk-lib/aws-lambda";
import { join } from "path";

import { SystemConfig } from "../shared/types";
import { SharedConstructOutputs } from "../shared/shared-construct";
import { IAMHelper } from "../shared/iam-helper";

dotenv.config();

export interface ModelConstructProps {
  readonly config: SystemConfig;
  readonly sharedConstructOutputs: SharedConstructOutputs;
}

export interface ModelConstructOutputs {
  defaultEmbeddingModelName: string;
  defaultKnowledgeBaseModelName: string;
}

interface BuildSagemakerEndpointProps {
  /**
   * User provided props to create Sagemaker Model
   *
   * @default - None
   */
  readonly modelProps: sagemaker.CfnModelProps | any;
  /**
   * User provided props to create Sagemaker Endpoint Configuration
   *
   * @default - None
   */
  readonly endpointConfigProps: sagemaker.CfnEndpointConfigProps;
  /**
   * User provided props to create Sagemaker Endpoint
   *
   * @default - None
   */
  readonly endpointProps: sagemaker.CfnEndpointProps;
}

interface DeploySagemakerEndpointResponse {
  readonly endpoint: sagemaker.CfnEndpoint,
  readonly endpointConfig?: sagemaker.CfnEndpointConfig,
  readonly model?: sagemaker.CfnModel
}

export class ModelConstruct extends NestedStack implements ModelConstructOutputs {
  public defaultEmbeddingModelName: string = "";
  public defaultKnowledgeBaseModelName: string = "";
  modelAccount = Aws.ACCOUNT_ID;
  modelRegion: string;
  modelIamHelper: IAMHelper;
  modelExecutionRole?: iam.Role = undefined;
  modelImageUrlDomain?: string;
  modelPublicEcrAccount?: string;
  modelVariantName?: string;

  constructor(scope: Construct, id: string, props: ModelConstructProps) {
    super(scope, id);
    this.modelRegion = props.config.deployRegion;
    this.modelIamHelper = props.sharedConstructOutputs.iamHelper;

    // handle embedding model name setup
    if (props.config.model.embeddingsModels[0].provider === "bedrock") {
      this.defaultEmbeddingModelName = props.config.model.embeddingsModels[0].name;
    } else if (props.config.model.embeddingsModels[0].provider === "sagemaker") {
      // Initialize SageMaker-specific configurations
      this.initializeSageMakerConfig();

      // Set up embedding model if it's the BCE+BGE model
      if (props.config.model.embeddingsModels.some(model => model.name === 'bce-embedding-and-bge-reranker')) {
        const embeddingAndRerankerModelResources = this.deployEmbeddingAndRerankerEndpoint(props);
        this.defaultEmbeddingModelName = embeddingAndRerankerModelResources.endpoint.endpointName ?? "";
      }
    }

    // Handle knowledge base setup separately
    if (props.config.knowledgeBase.enabled &&
      props.config.knowledgeBase.knowledgeBaseType.intelliAgentKb.enabled &&
      props.config.knowledgeBase.knowledgeBaseType.intelliAgentKb.knowledgeBaseModel.enabled) {

      // Initialize SageMaker config if not already done
      if (!this.modelExecutionRole) {
        this.initializeSageMakerConfig();
      }

      // Deploy knowledge base model if enabled
      const knowledgeBaseModelResources = this.deployKnowledgeBaseEndpoint(props);
      this.defaultKnowledgeBaseModelName = knowledgeBaseModelResources.endpoint.endpointName ?? "";
    }

    if (props.config.chat.useOpenSourceLLM) {
      const modelTriggerLambda = new Function(this, "ModelTriggerLambda", {
        runtime: Runtime.PYTHON_3_12,
        handler: "pipeline_monitor.post_model_deployment",
        code: Code.fromAsset(join(__dirname, "../../../lambda/pipeline_monitor")),
        timeout: Duration.minutes(10),
        memorySize: 512,
        environment: {
          DYNAMODB_TABLE: props.sharedConstructOutputs.modelTable.tableName,
        }
      });
      modelTriggerLambda.addToRolePolicy(this.modelIamHelper.dynamodbStatement);
      modelTriggerLambda.addToRolePolicy(this.modelIamHelper.codePipelineStatement);
      modelTriggerLambda.addToRolePolicy(this.modelIamHelper.stsStatement);

      const rule = new events.Rule(this, "AllPipelinesStatusRule", {
        eventPattern: {
          source: ["aws.codepipeline"],
          detailType: ["CodePipeline Pipeline Execution State Change"],
        },
      });
      rule.addTarget(new targets.LambdaFunction(modelTriggerLambda));

    }
  }

  private deployEmbeddingAndRerankerEndpoint(props: ModelConstructProps) {
    // Deploy Embedding and Reranker model
    let embeddingAndRerankerModelPrefix = props.config.model.embeddingsModels[0].name ?? "";
    let embeddingAndRerankerModelVersion = props.config.model.embeddingsModels[0].commitId ?? "";
    let embeddingAndRerankerEndpointInstanceType = "ml.g4dn.4xlarge";
    let embeddingAndRerankerModelName = embeddingAndRerankerModelPrefix + "-" + embeddingAndRerankerModelVersion.slice(0, 5)
    let embeddingAndRerankerImageUrl = this.modelPublicEcrAccount + this.modelRegion + this.modelImageUrlDomain + "djl-inference:0.21.0-deepspeed0.8.3-cu117";
    let embeddingAndRerankerModelDataUrl = `s3://${props.config.model.modelConfig.modelAssetsBucket}/${embeddingAndRerankerModelPrefix}_deploy_code/`;
    let codePrefix = embeddingAndRerankerModelPrefix + "_deploy_code";

    const embeddingAndRerankerModelResources = this.deploySagemakerEndpoint({
      modelProps: {
        modelName: embeddingAndRerankerModelName,
        executionRoleArn: this.modelExecutionRole?.roleArn,
        primaryContainer: {
          image: embeddingAndRerankerImageUrl,
          modelDataUrl: embeddingAndRerankerModelDataUrl,
          environment: {
            S3_CODE_PREFIX: codePrefix,
          },
          mode: "MultiModel"
        },
      },
      endpointConfigProps: {
        endpointConfigName: embeddingAndRerankerModelName + "-endpoint-config",
        productionVariants: [
          {
            initialVariantWeight: 1.0,
            modelName: embeddingAndRerankerModelName,
            variantName: this.modelVariantName || "",
            containerStartupHealthCheckTimeoutInSeconds: 15 * 60,
            initialInstanceCount: 1,
            instanceType: embeddingAndRerankerEndpointInstanceType,
          },
        ],
      },
      endpointProps: {
        endpointName: embeddingAndRerankerModelName + "-endpoint",
        endpointConfigName: embeddingAndRerankerModelName + "-endpoint-config",
        tags: [
          {
            key: "version",
            value: embeddingAndRerankerModelVersion,
          }
        ]
      },
    });

    return embeddingAndRerankerModelResources;
  }

  private deployKnowledgeBaseEndpoint(props: ModelConstructProps) {
    // Deploy Knowledge Base model
<<<<<<< HEAD
    let knowledgeBaseModelInstanceType = "ml.g4dn.2xlarge";
=======
    let knowledgeBaseModelName = "knowledge-base-model-0228";
>>>>>>> 85bb0d3b
    let knowledgeBaseModelEcrRepository = props.config.knowledgeBase.knowledgeBaseType.intelliAgentKb.knowledgeBaseModel.ecrRepository;
    let knowledgeBaseModelEcrImageTag = props.config.knowledgeBase.knowledgeBaseType.intelliAgentKb.knowledgeBaseModel.ecrImageTag;
    let knowledgeBaseModelName = "knowledge-base-model" + "-" + knowledgeBaseModelEcrImageTag;
    let knowledgeBaseModelImageUrl = this.modelAccount + ".dkr.ecr." + this.modelRegion + this.modelImageUrlDomain + knowledgeBaseModelEcrRepository + ":" + knowledgeBaseModelEcrImageTag;

    const knowledgeBaseModelResources = this.deploySagemakerEndpoint({
      modelProps: {
        modelName: knowledgeBaseModelName,
        primaryContainer: {
          image: knowledgeBaseModelImageUrl,
        },
        executionRoleArn: this.modelExecutionRole?.roleArn,
      },
      endpointConfigProps: {
        endpointConfigName: knowledgeBaseModelName + "-endpoint-config",
        productionVariants: [
          {
            initialVariantWeight: 1.0,
            modelName: knowledgeBaseModelName,
            variantName: this.modelVariantName || "",
            containerStartupHealthCheckTimeoutInSeconds: 15 * 60,
            initialInstanceCount: 1,
            instanceType: knowledgeBaseModelInstanceType,
          },
        ],
        asyncInferenceConfig: {
          clientConfig: {
            maxConcurrentInvocationsPerInstance: 1,
          },
          outputConfig: {
            s3OutputPath: `s3://${props.sharedConstructOutputs.resultBucket.bucketName}/${knowledgeBaseModelName}/output`,
            s3FailurePath: `s3://${props.sharedConstructOutputs.resultBucket.bucketName}/${knowledgeBaseModelName}/failure`,
          },
        },
      },
      endpointProps: {
        endpointName: knowledgeBaseModelName + "-endpoint",
        endpointConfigName: knowledgeBaseModelName + "-endpoint-config",
      },
    });

    return knowledgeBaseModelResources;
  }

  private deploySagemakerEndpoint(props: BuildSagemakerEndpointProps): DeploySagemakerEndpointResponse {
    let model: sagemaker.CfnModel;
    let endpointConfig: sagemaker.CfnEndpointConfig;
    let endpoint: sagemaker.CfnEndpoint;
    // let sagemakerRole: iam.Role | undefined;

    // Create Sagemaker's model, endpointConfig, and endpoint
    if (props.modelProps) {
      // sagemakerRole = this.modelExecutionRole;
      // const randomString = Math.random().toString(36).substring(2, 8);
      // const smModelName = `${props.modelProps.modelName}ia-${randomString}`;
      const smModelName = `${props.modelProps.modelName}`;

      // Create Sagemaker Model
      model = new sagemaker.CfnModel(this, smModelName, props.modelProps);
      // model = new sagemaker.CfnModel(this, smModelName, props.modelProps);
      // Create Sagemaker EndpointConfig
      endpointConfig = new sagemaker.CfnEndpointConfig(this, `${smModelName}-endpoint-config`, props.endpointConfigProps);
      // Add dependency on model
      endpointConfig.addDependency(model);
      // Create Sagemaker Endpoint
      endpoint = new sagemaker.CfnEndpoint(this, `${smModelName}-endpoint`, props.endpointProps);
      // Add dependency on EndpointConfig
      endpoint.addDependency(endpointConfig);

      return { endpoint, endpointConfig, model };
    } else {
      throw Error('You need to provide at least modelProps to create Sagemaker Endpoint');
    }
  }

  private initializeSageMakerConfig() {
    this.modelVariantName = "variantProd";

    const isChinaRegion = this.modelRegion === "cn-north-1" || this.modelRegion === "cn-northwest-1";

    this.modelImageUrlDomain = isChinaRegion ? ".amazonaws.com.cn/" : ".amazonaws.com/";
    this.modelPublicEcrAccount = isChinaRegion ? "727897471807.dkr.ecr." : "763104351884.dkr.ecr.";

    // Create IAM execution role
    const executionRole = new iam.Role(this, "intelli-agent-endpoint-execution-role", {
      assumedBy: new iam.ServicePrincipal("sagemaker.amazonaws.com"),
      managedPolicies: [
        iam.ManagedPolicy.fromAwsManagedPolicyName("AmazonSageMakerFullAccess"),
        iam.ManagedPolicy.fromAwsManagedPolicyName("AmazonS3FullAccess"),
        iam.ManagedPolicy.fromAwsManagedPolicyName("CloudWatchLogsFullAccess"),
      ],
    });

    // Add required policies
    executionRole.addToPolicy(this.modelIamHelper.logStatement);
    executionRole.addToPolicy(this.modelIamHelper.s3Statement);
    executionRole.addToPolicy(this.modelIamHelper.endpointStatement);
    executionRole.addToPolicy(this.modelIamHelper.bedrockStatement);
    executionRole.addToPolicy(this.modelIamHelper.stsStatement);
    executionRole.addToPolicy(this.modelIamHelper.ecrStatement);
    executionRole.addToPolicy(this.modelIamHelper.llmStatement);
    executionRole.addToPolicy(this.modelIamHelper.secretsManagerStatement);
    this.modelExecutionRole = executionRole;
  }

}
<|MERGE_RESOLUTION|>--- conflicted
+++ resolved
@@ -188,11 +188,7 @@
 
   private deployKnowledgeBaseEndpoint(props: ModelConstructProps) {
     // Deploy Knowledge Base model
-<<<<<<< HEAD
     let knowledgeBaseModelInstanceType = "ml.g4dn.2xlarge";
-=======
-    let knowledgeBaseModelName = "knowledge-base-model-0228";
->>>>>>> 85bb0d3b
     let knowledgeBaseModelEcrRepository = props.config.knowledgeBase.knowledgeBaseType.intelliAgentKb.knowledgeBaseModel.ecrRepository;
     let knowledgeBaseModelEcrImageTag = props.config.knowledgeBase.knowledgeBaseType.intelliAgentKb.knowledgeBaseModel.ecrImageTag;
     let knowledgeBaseModelName = "knowledge-base-model" + "-" + knowledgeBaseModelEcrImageTag;
