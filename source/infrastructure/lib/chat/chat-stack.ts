/**********************************************************************************************************************
 *  Copyright Amazon.com, Inc. or its affiliates. All Rights Reserved.                                                *
 *                                                                                                                    *
 *  Licensed under the Apache License, Version 2.0 (the "License"). You may not use this file except in compliance    *
 *  with the License. A copy of the License is located at                                                             *
 *                                                                                                                    *
 *      http://www.apache.org/licenses/LICENSE-2.0                                                                    *
 *                                                                                                                    *
 *  or in the 'license' file accompanying this file. This file is distributed on an 'AS IS' BASIS, WITHOUT WARRANTIES *
 *  OR CONDITIONS OF ANY KIND, express or implied. See the License for the specific language governing permissions    *
 *  and limitations under the License.                                                                                *
 *********************************************************************************************************************/

import { StackProps, NestedStack, Duration } from "aws-cdk-lib";
import * as iam from "aws-cdk-lib/aws-iam";
// import * as lambdaEventSources from "aws-cdk-lib/aws-lambda-event-sources";
import { Construct } from "constructs";
import { join } from "path";

import { Constants } from "../shared/constants";
import { QueueConstruct } from "./chat-queue";
import { IAMHelper } from "../shared/iam-helper";
import * as secretsmanager from 'aws-cdk-lib/aws-secretsmanager';
import * as ecs from "aws-cdk-lib/aws-ecs";
import * as ec2 from "aws-cdk-lib/aws-ec2";
import * as logs from "aws-cdk-lib/aws-logs";
import * as elbv2 from "aws-cdk-lib/aws-elasticloadbalancingv2";
// import * as appscaling from "aws-cdk-lib/aws-applicationautoscaling";
import { Queue } from 'aws-cdk-lib/aws-sqs';
import { SystemConfig } from "../shared/types";
import { SharedConstructOutputs } from "../shared/shared-construct";
import { ModelConstructOutputs } from "../model/model-construct";
import { ChatTablesConstruct } from "./chat-tables";
import { ConnectConstruct } from "../connect/connect-construct";
// import * as ecs_patterns from "aws-cdk-lib/aws-ecs-patterns";


interface ChatStackProps extends StackProps {
  readonly config: SystemConfig;
  readonly sharedConstructOutputs: SharedConstructOutputs;
  readonly modelConstructOutputs: ModelConstructOutputs;
  readonly domainEndpoint?: string;
}

export interface ChatStackOutputs {
  sessionsTableName: string;
  messagesTableName: string;
  promptTableName: string;
  intentionTableName: string;
  sqsStatement: iam.PolicyStatement;
  messageQueue: Queue;
  dlq: Queue;
  albDomainEndpoint: string;
}

export class ChatStack extends NestedStack implements ChatStackOutputs {

  public sessionsTableName: string;
  public messagesTableName: string;
  public promptTableName: string;
  public intentionTableName: string;
  public stopSignalsTableName: string;
  public sqsStatement: iam.PolicyStatement;
  public messageQueue: Queue;
  public dlq: Queue;
  public albDomainEndpoint: string;

  private iamHelper: IAMHelper;
  private indexTableName: string;
  private modelTableName: string;
  public ecsService: ecs.FargateService;
  public loadBalancer: elbv2.ApplicationLoadBalancer;
  public listener: elbv2.ApplicationListener;
  public container: ecs.ContainerDefinition;

  constructor(scope: Construct, id: string, props: ChatStackProps) {
    super(scope, id);

    this.iamHelper = props.sharedConstructOutputs.iamHelper;
    const vpc = props.sharedConstructOutputs.vpc;
    const privateSubnets = props.sharedConstructOutputs.privateSubnets;
    const securityGroups = props.sharedConstructOutputs.securityGroups;
    const domainEndpoint = props.domainEndpoint ?? '';

    const chatTablesConstruct = new ChatTablesConstruct(this, "chat-tables");

    this.sessionsTableName = chatTablesConstruct.sessionsTableName;
    this.messagesTableName = chatTablesConstruct.messagesTableName;
    this.promptTableName = chatTablesConstruct.promptTableName;
    this.intentionTableName = chatTablesConstruct.intentionTableName;
    this.stopSignalsTableName = chatTablesConstruct.stopSignalsTableName;
    this.indexTableName = props.sharedConstructOutputs.indexTable.tableName;
    this.modelTableName = props.sharedConstructOutputs.modelTable.tableName;

    const chatQueueConstruct = new QueueConstruct(this, "LLMQueueStack", {
      namePrefix: Constants.API_QUEUE_NAME,
    });
    this.sqsStatement = chatQueueConstruct.sqsStatement;
    this.messageQueue = chatQueueConstruct.messageQueue;
    this.dlq = chatQueueConstruct.dlq;

    const openAiKey = new secretsmanager.Secret(this, "OpenAiSecret", {
      generateSecretString: {
        secretStringTemplate: JSON.stringify({ key: "ReplaceItWithRealKey" }),
        generateStringKey: "key",
      }
    });

    // Add custom domain secret arn to environment variables
<<<<<<< HEAD
    let customDomainSecretArn;
    if (props.config.knowledgeBase.knowledgeBaseType.intelliAgentKb.vectorStore.opensearch.useCustomDomain) {
      customDomainSecretArn = props.config.knowledgeBase.knowledgeBaseType.intelliAgentKb.vectorStore.opensearch.customDomainSecretArn;
    } else {
      customDomainSecretArn = "";
    }

    const cluster = new ecs.Cluster(this, 'ChatCluster', {
      vpc,
    });

    const taskRole = new iam.Role(this, 'ChatTaskRole', {
      assumedBy: new iam.ServicePrincipal('ecs-tasks.amazonaws.com'),
    });
    taskRole.addToPolicy(new iam.PolicyStatement({
      actions: [
        "es:ESHttpGet",
        "es:ESHttpPut",
        "es:ESHttpPost",
        "es:ESHttpHead",
        "es:DescribeDomain",
        "secretsmanager:GetSecretValue",
        "bedrock:*",
        "lambda:InvokeFunction",
        "secretmanager:GetSecretValue",
        "cases:*",
        "connect:*",
        "cloudformation:Describe*",
        "cloudformation:EstimateTemplateCost",
        "cloudformation:Get*",
        "cloudformation:List*",
        "cloudformation:ValidateTemplate",
        "cloudformation:Detect*",
      ],
      effect: iam.Effect.ALLOW,
      resources: ["*"],
    }));

    taskRole.addToPolicy(this.sqsStatement);
    taskRole.addToPolicy(this.iamHelper.s3Statement);
    taskRole.addToPolicy(this.iamHelper.endpointStatement);
    taskRole.addToPolicy(this.iamHelper.dynamodbStatement);
    openAiKey.grantRead(taskRole);

    const taskDefinition = new ecs.FargateTaskDefinition(this, 'ChatTaskDefinition', {
      memoryLimitMiB: 4096,
      cpu: 1024,
      taskRole,
    });

    this.container = taskDefinition.addContainer('ChatContainer', {
      image: ecs.ContainerImage.fromAsset(join(__dirname, '../../../lambda/online'), {
        buildArgs: {
          REQUIREMENTS_FILE: 'requirements.txt',
        },
      }),
      healthCheck: {
        command: ['CMD-SHELL', 'curl -f http://localhost:80/health || exit 1'],
        interval: Duration.seconds(30),
        timeout: Duration.seconds(5),
        retries: 3,
        startPeriod: Duration.seconds(10),
      },
=======
    const customDomainSecretArn = props.sharedConstructOutputs.customDomainSecretArn;
    const lambdaOnlineMain = new LambdaFunction(this, "lambdaOnlineMain", {
      runtime: Runtime.PYTHON_3_12,
      handler: "lambda_main.main.lambda_handler",
      code: Code.fromCustomCommand(
        "/tmp/online_lambda_function_codes",
        ['bash', '-c', [
          "mkdir -p /tmp/online_lambda_function_codes",
          `cp -Lr ${join(__dirname, "../../../lambda/online/*")} /tmp/online_lambda_function_codes`,
          `cp -Lr ${join(__dirname, "../../../lambda/shared")} /tmp/online_lambda_function_codes/`,
        ].join(' && ')
        ]
      ),
      memorySize: 4096,
      vpc: vpc,
      privateSubnets: privateSubnets,
      securityGroups: securityGroups,
>>>>>>> 54660ab1
      environment: {
        AOS_ENDPOINT: domainEndpoint,
        AOS_SECRET_ARN: customDomainSecretArn,
        RERANK_ENDPOINT: props.modelConstructOutputs.defaultEmbeddingModelName,
        EMBEDDING_ENDPOINT: props.modelConstructOutputs.defaultEmbeddingModelName,
        CHATBOT_TABLE_NAME: props.sharedConstructOutputs.chatbotTable.tableName,
        SESSIONS_TABLE_NAME: chatTablesConstruct.sessionsTableName,
        MESSAGES_TABLE_NAME: chatTablesConstruct.messagesTableName,
        PROMPT_TABLE_NAME: chatTablesConstruct.promptTableName,
        INTENTION_TABLE_NAME: chatTablesConstruct.intentionTableName,
        STOP_SIGNALS_TABLE_NAME: chatTablesConstruct.stopSignalsTableName,
        MODEL_TABLE_NAME: this.modelTableName,
        INDEX_TABLE_NAME: this.indexTableName,
        OPENAI_KEY_ARN: openAiKey.secretArn,
        CONNECT_USER_ARN: "",
        CONNECT_DOMAIN_ID: "",
        CONNECT_BOT_ID: "admin",
        KNOWLEDGE_BASE_ENABLED: props.config.knowledgeBase.enabled.toString(),
        KNOWLEDGE_BASE_TYPE: JSON.stringify(props.config.knowledgeBase.knowledgeBaseType || {}),
        BEDROCK_REGION: props.config.chat.bedrockRegion,
        BEDROCK_AWS_ACCESS_KEY_ID: props.config.chat.bedrockAk || "",
        BEDROCK_AWS_SECRET_ACCESS_KEY: props.config.chat.bedrockSk || "",
      },
      logging: ecs.LogDrivers.awsLogs({
        streamPrefix: 'ChatService',
        logRetention: logs.RetentionDays.ONE_MONTH,
      }),
      portMappings: [
        {
          containerPort: 80,
          protocol: ecs.Protocol.TCP,
        },
      ],
    });

    this.loadBalancer = new elbv2.ApplicationLoadBalancer(this, 'ChatLoadBalancer', {
      vpc: vpc,
      internetFacing: true,
    });

    // Create Fargate service
    this.ecsService = new ecs.FargateService(this, 'ChatService', {
      platformVersion: ecs.FargatePlatformVersion.VERSION1_4,
      cluster: cluster,
      taskDefinition: taskDefinition,
      desiredCount: 1,
      assignPublicIp: true,
    });


    this.listener = this.loadBalancer.addListener('ChatListener', {
      port: 80,
      protocol: elbv2.ApplicationProtocol.HTTP,
    });
    
    const targetGroup = this.listener.addTargets('ChatTargetGroup', {
      port: 80,
      protocol: elbv2.ApplicationProtocol.HTTP,
      targets: [this.ecsService],
      healthCheck: {
        path: '/health',
        healthyHttpCodes: '200',
        interval: Duration.seconds(60),
        timeout: Duration.seconds(5),
      },
      deregistrationDelay: Duration.seconds(30),
    });
    this.albDomainEndpoint = this.loadBalancer.loadBalancerDnsName;

    if (props.config.chat.amazonConnect.enabled) {
      new ConnectConstruct(this, "connect-construct");
    }
  }
}<|MERGE_RESOLUTION|>--- conflicted
+++ resolved
@@ -78,7 +78,7 @@
 
     this.iamHelper = props.sharedConstructOutputs.iamHelper;
     const vpc = props.sharedConstructOutputs.vpc;
-    const privateSubnets = props.sharedConstructOutputs.privateSubnets;
+    // const privateSubnets = props.sharedConstructOutputs.privateSubnets;
     const securityGroups = props.sharedConstructOutputs.securityGroups;
     const domainEndpoint = props.domainEndpoint ?? '';
 
@@ -107,7 +107,6 @@
     });
 
     // Add custom domain secret arn to environment variables
-<<<<<<< HEAD
     let customDomainSecretArn;
     if (props.config.knowledgeBase.knowledgeBaseType.intelliAgentKb.vectorStore.opensearch.useCustomDomain) {
       customDomainSecretArn = props.config.knowledgeBase.knowledgeBaseType.intelliAgentKb.vectorStore.opensearch.customDomainSecretArn;
@@ -171,25 +170,6 @@
         retries: 3,
         startPeriod: Duration.seconds(10),
       },
-=======
-    const customDomainSecretArn = props.sharedConstructOutputs.customDomainSecretArn;
-    const lambdaOnlineMain = new LambdaFunction(this, "lambdaOnlineMain", {
-      runtime: Runtime.PYTHON_3_12,
-      handler: "lambda_main.main.lambda_handler",
-      code: Code.fromCustomCommand(
-        "/tmp/online_lambda_function_codes",
-        ['bash', '-c', [
-          "mkdir -p /tmp/online_lambda_function_codes",
-          `cp -Lr ${join(__dirname, "../../../lambda/online/*")} /tmp/online_lambda_function_codes`,
-          `cp -Lr ${join(__dirname, "../../../lambda/shared")} /tmp/online_lambda_function_codes/`,
-        ].join(' && ')
-        ]
-      ),
-      memorySize: 4096,
-      vpc: vpc,
-      privateSubnets: privateSubnets,
-      securityGroups: securityGroups,
->>>>>>> 54660ab1
       environment: {
         AOS_ENDPOINT: domainEndpoint,
         AOS_SECRET_ARN: customDomainSecretArn,
