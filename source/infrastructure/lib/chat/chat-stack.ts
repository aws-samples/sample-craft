/**********************************************************************************************************************
 *  Copyright Amazon.com, Inc. or its affiliates. All Rights Reserved.                                                *
 *                                                                                                                    *
 *  Licensed under the Apache License, Version 2.0 (the "License"). You may not use this file except in compliance    *
 *  with the License. A copy of the License is located at                                                             *
 *                                                                                                                    *
 *      http://www.apache.org/licenses/LICENSE-2.0                                                                    *
 *                                                                                                                    *
 *  or in the 'license' file accompanying this file. This file is distributed on an 'AS IS' BASIS, WITHOUT WARRANTIES *
 *  OR CONDITIONS OF ANY KIND, express or implied. See the License for the specific language governing permissions    *
 *  and limitations under the License.                                                                                *
 *********************************************************************************************************************/

import { StackProps, NestedStack } from "aws-cdk-lib";
import * as iam from "aws-cdk-lib/aws-iam";
import * as lambdaEventSources from "aws-cdk-lib/aws-lambda-event-sources";
import { Construct } from "constructs";
import { join } from "path";

import { Constants } from "../shared/constants";
import { LambdaLayers } from "../shared/lambda-layers";
import { QueueConstruct } from "./chat-queue";
import { IAMHelper } from "../shared/iam-helper";
import * as secretsmanager from 'aws-cdk-lib/aws-secretsmanager';
import { Queue } from 'aws-cdk-lib/aws-sqs';
import { SystemConfig } from "../shared/types";
import { SharedConstructOutputs } from "../shared/shared-construct";
import { ModelConstructOutputs } from "../model/model-construct";
import { ChatTablesConstruct } from "./chat-tables";
import { LambdaFunction } from "../shared/lambda-helper";
import { Runtime, Code, Function } from "aws-cdk-lib/aws-lambda";
import { ConnectConstruct } from "../connect/connect-construct";


interface ChatStackProps extends StackProps {
  readonly config: SystemConfig;
  readonly sharedConstructOutputs: SharedConstructOutputs;
  readonly modelConstructOutputs: ModelConstructOutputs;
  readonly domainEndpoint?: string;
}

export interface ChatStackOutputs {
  sessionsTableName: string;
  messagesTableName: string;
  promptTableName: string;
  intentionTableName: string;
  sqsStatement: iam.PolicyStatement;
  messageQueue: Queue;
  dlq: Queue;
  lambdaOnlineMain: Function;
}

export class ChatStack extends NestedStack implements ChatStackOutputs {

  public sessionsTableName: string;
  public messagesTableName: string;
  public promptTableName: string;
  public intentionTableName: string;
  public stopSignalsTableName: string;
  public sqsStatement: iam.PolicyStatement;
  public messageQueue: Queue;
  public dlq: Queue;
  public lambdaOnlineMain: Function;

  private iamHelper: IAMHelper;
  private indexTableName: string;
  private modelTableName: string;
  private lambdaOnlineQueryPreprocess: Function;
  private lambdaOnlineIntentionDetection: Function;
  private lambdaOnlineAgent: Function;
  private lambdaOnlineLLMGenerate: Function;

  constructor(scope: Construct, id: string, props: ChatStackProps) {
    super(scope, id);

    this.iamHelper = props.sharedConstructOutputs.iamHelper;
    const vpc = props.sharedConstructOutputs.vpc;
    const securityGroups = props.sharedConstructOutputs.securityGroups;
    const domainEndpoint = props.domainEndpoint ?? '';

    const chatTablesConstruct = new ChatTablesConstruct(this, "chat-tables");

    this.sessionsTableName = chatTablesConstruct.sessionsTableName;
    this.messagesTableName = chatTablesConstruct.messagesTableName;
    this.promptTableName = chatTablesConstruct.promptTableName;
    this.intentionTableName = chatTablesConstruct.intentionTableName;
    this.stopSignalsTableName = chatTablesConstruct.stopSignalsTableName;
    this.indexTableName = props.sharedConstructOutputs.indexTable.tableName;
    this.modelTableName = props.sharedConstructOutputs.modelTable.tableName;

    const chatQueueConstruct = new QueueConstruct(this, "LLMQueueStack", {
      namePrefix: Constants.API_QUEUE_NAME,
    });
    this.sqsStatement = chatQueueConstruct.sqsStatement;
    this.messageQueue = chatQueueConstruct.messageQueue;
    this.dlq = chatQueueConstruct.dlq;

    const lambdaLayers = new LambdaLayers(this);
    const apiLambdaOnlineSourceLayer = lambdaLayers.createOnlineMainLayer();
    // const modelLayer = lambdaLayers.createModelDeploymentLayer();


    const openAiKey = new secretsmanager.Secret(this, "OpenAiSecret", {
      generateSecretString: {
        secretStringTemplate: JSON.stringify({ key: "ReplaceItWithRealKey" }),
        generateStringKey: "key",
      }
    });
    const lambdaOnlineMain = new LambdaFunction(this, "lambdaOnlineMain", {
      runtime: Runtime.PYTHON_3_12,
      handler: "lambda_main.main.lambda_handler",
      code: Code.fromCustomCommand(
        "/tmp/online_lambda_function_codes",
        ['bash', '-c', [
          "mkdir -p /tmp/online_lambda_function_codes",
          `cp -r ${join(__dirname, "../../../lambda/online/*")} /tmp/online_lambda_function_codes`,
          `cp ${join(__dirname, "../../../lambda/job/dep/llm_bot_dep/sm_utils.py")} /tmp/online_lambda_function_codes/`,
        ].join(' && ')
        ]
      ),
      memorySize: 4096,
      vpc: vpc,
      securityGroups: securityGroups,
      environment: {
        AOS_ENDPOINT: domainEndpoint,
        RERANK_ENDPOINT: props.modelConstructOutputs.defaultEmbeddingModelName,
        EMBEDDING_ENDPOINT: props.modelConstructOutputs.defaultEmbeddingModelName,
        CHATBOT_TABLE_NAME: props.sharedConstructOutputs.chatbotTable.tableName,
        SESSIONS_TABLE_NAME: chatTablesConstruct.sessionsTableName,
        MESSAGES_TABLE_NAME: chatTablesConstruct.messagesTableName,
        PROMPT_TABLE_NAME: chatTablesConstruct.promptTableName,
        INTENTION_TABLE_NAME: chatTablesConstruct.intentionTableName,
        STOP_SIGNALS_TABLE_NAME: chatTablesConstruct.stopSignalsTableName,
        MODEL_TABLE_NAME: this.modelTableName,
        INDEX_TABLE_NAME: this.indexTableName,
        OPENAI_KEY_ARN: openAiKey.secretArn,
        CONNECT_USER_ARN: "",
        CONNECT_DOMAIN_ID: "",
        CONNECT_BOT_ID: "admin",
        KNOWLEDGE_BASE_ENABLED: props.config.knowledgeBase.enabled.toString(),
        KNOWLEDGE_BASE_TYPE: JSON.stringify(props.config.knowledgeBase.knowledgeBaseType || {}),
        BEDROCK_REGION: props.config.chat.bedrockRegion,
        BEDROCK_AWS_ACCESS_KEY_ID: props.config.chat.bedrockAk || "",
        BEDROCK_AWS_SECRET_ACCESS_KEY: props.config.chat.bedrockSk || ""
      },
      // layers: [apiLambdaOnlineSourceLayer, modelLayer],
<<<<<<< HEAD
      layers: [apiLambdaOnlineSourceLayer],
=======
      layers: [apiLambdaOnlineSourceLayer]
>>>>>>> 431e831d
    });
    this.lambdaOnlineMain = lambdaOnlineMain.function;

    this.lambdaOnlineMain.addToRolePolicy(
      new iam.PolicyStatement({
        actions: [
          "es:ESHttpGet",
          "es:ESHttpPut",
          "es:ESHttpPost",
          "es:ESHttpHead",
          "es:DescribeDomain",
          "secretsmanager:GetSecretValue",
          "bedrock:*",
          "lambda:InvokeFunction",
          "secretmanager:GetSecretValue",
          "cases:*",
          "connect:*",
        ],
        effect: iam.Effect.ALLOW,
        resources: ["*"],
      }),
    );

    this.lambdaOnlineMain.addToRolePolicy(
      new iam.PolicyStatement({
        actions: [
          "cloudformation:Describe*",
          "cloudformation:EstimateTemplateCost",
          "cloudformation:Get*",
          "cloudformation:List*",
          "cloudformation:ValidateTemplate",
          "cloudformation:Detect*"
        ],
        effect: iam.Effect.ALLOW,
        resources: ["*"],
      }),
    );

    this.lambdaOnlineMain.addToRolePolicy(this.sqsStatement);
    this.lambdaOnlineMain.addEventSource(
      new lambdaEventSources.SqsEventSource(this.messageQueue, { batchSize: 1 }),
    );
    this.lambdaOnlineMain.addToRolePolicy(this.iamHelper.s3Statement);
    this.lambdaOnlineMain.addToRolePolicy(this.iamHelper.endpointStatement);
    this.lambdaOnlineMain.addToRolePolicy(this.iamHelper.dynamodbStatement);
    openAiKey.grantRead(this.lambdaOnlineMain);

    const lambdaOnlineQueryPreprocess = new LambdaFunction(this, "lambdaOnlineQueryPreprocess", {
      runtime: Runtime.PYTHON_3_12,
      handler: "query_preprocess.lambda_handler",
      code: Code.fromAsset(
        join(__dirname, "../../../lambda/online/lambda_query_preprocess"),
      ),
      memorySize: 4096,
      vpc: vpc,
      securityGroups: securityGroups,
      layers: [apiLambdaOnlineSourceLayer],
    });
    this.lambdaOnlineQueryPreprocess = lambdaOnlineQueryPreprocess.function;

    this.lambdaOnlineQueryPreprocess.addToRolePolicy(
      new iam.PolicyStatement({
        actions: [
          "es:ESHttpGet",
          "es:ESHttpPut",
          "es:ESHttpPost",
          "es:ESHttpHead",
          "es:DescribeDomain",
          "secretsmanager:GetSecretValue",
          "bedrock:*",
          "lambda:InvokeFunction",
        ],
        effect: iam.Effect.ALLOW,
        resources: ["*"],
      }),
    );
    this.lambdaOnlineQueryPreprocess.addToRolePolicy(this.iamHelper.s3Statement);
    this.lambdaOnlineQueryPreprocess.addToRolePolicy(this.iamHelper.endpointStatement);
    this.lambdaOnlineQueryPreprocess.addToRolePolicy(this.iamHelper.dynamodbStatement);

    const lambdaOnlineIntentionDetection = new LambdaFunction(this, "lambdaOnlineIntentionDetection", {
      runtime: Runtime.PYTHON_3_12,
      handler: "intention_detection.lambda_handler",
      code: Code.fromAsset(
        join(__dirname, "../../../lambda/online/lambda_intention_detection"),
      ),
      memorySize: 4096,
      vpc: vpc,
      securityGroups: securityGroups,
      layers: [apiLambdaOnlineSourceLayer],
    });
    this.lambdaOnlineIntentionDetection = lambdaOnlineIntentionDetection.function;

    const lambdaOnlineAgent = new LambdaFunction(this, "lambdaOnlineAgent", {
      runtime: Runtime.PYTHON_3_12,
      handler: "agent.lambda_handler",
      code: Code.fromAsset(
        join(__dirname, "../../../lambda/online/lambda_agent"),
      ),
      memorySize: 4096,
      vpc: vpc,
      securityGroups: securityGroups,
      layers: [apiLambdaOnlineSourceLayer],
    });
    this.lambdaOnlineAgent = lambdaOnlineAgent.function;

    this.lambdaOnlineAgent.addToRolePolicy(
      new iam.PolicyStatement({
        actions: [
          "es:ESHttpGet",
          "es:ESHttpPut",
          "es:ESHttpPost",
          "es:ESHttpHead",
          "es:DescribeDomain",
          "secretsmanager:GetSecretValue",
          "bedrock:*",
          "lambda:InvokeFunction",
        ],
        effect: iam.Effect.ALLOW,
        resources: ["*"],
      }),
    );
    this.lambdaOnlineAgent.addToRolePolicy(this.iamHelper.s3Statement);
    this.lambdaOnlineAgent.addToRolePolicy(this.iamHelper.endpointStatement);
    this.lambdaOnlineAgent.addToRolePolicy(this.iamHelper.dynamodbStatement);


    const lambdaOnlineLLMGenerate = new LambdaFunction(this, "lambdaOnlineLLMGenerate", {
      runtime: Runtime.PYTHON_3_12,
      handler: "llm_generate.lambda_handler",
      code: Code.fromAsset(
        join(__dirname, "../../../lambda/online/lambda_llm_generate"),
      ),
      memorySize: 4096,
      vpc: vpc,
      securityGroups: securityGroups,
      layers: [apiLambdaOnlineSourceLayer],
    });
    this.lambdaOnlineLLMGenerate = lambdaOnlineLLMGenerate.function;

    this.lambdaOnlineLLMGenerate.addToRolePolicy(
      new iam.PolicyStatement({
        // principals: [new iam.AnyPrincipal()],
        actions: [
          "es:ESHttpGet",
          "es:ESHttpPut",
          "es:ESHttpPost",
          "es:ESHttpHead",
          "es:DescribeDomain",
          "secretsmanager:GetSecretValue",
          "bedrock:*",
          "lambda:InvokeFunction",
        ],
        effect: iam.Effect.ALLOW,
        resources: ["*"],
      }),
    );
    this.lambdaOnlineLLMGenerate.addToRolePolicy(this.iamHelper.s3Statement);
    this.lambdaOnlineLLMGenerate.addToRolePolicy(this.iamHelper.endpointStatement);
    this.lambdaOnlineLLMGenerate.addToRolePolicy(this.iamHelper.dynamodbStatement);

    this.lambdaOnlineQueryPreprocess.grantInvoke(this.lambdaOnlineMain);

    this.lambdaOnlineIntentionDetection.grantInvoke(this.lambdaOnlineMain);

    this.lambdaOnlineAgent.grantInvoke(this.lambdaOnlineMain);

    this.lambdaOnlineLLMGenerate.grantInvoke(this.lambdaOnlineMain);
    this.lambdaOnlineLLMGenerate.grantInvoke(this.lambdaOnlineQueryPreprocess);
    this.lambdaOnlineLLMGenerate.grantInvoke(this.lambdaOnlineAgent);

    // this.lambdaOnlineFunctions.grantInvoke(this.lambdaOnlineMain);
    // this.lambdaOnlineFunctions.grantInvoke(this.lambdaOnlineIntentionDetection);

    if (props.config.chat.amazonConnect.enabled) {
      new ConnectConstruct(this, "connect-construct", {
        lambdaOnlineMain: lambdaOnlineMain.function,
      });
    }
  }
}<|MERGE_RESOLUTION|>--- conflicted
+++ resolved
@@ -144,11 +144,7 @@
         BEDROCK_AWS_SECRET_ACCESS_KEY: props.config.chat.bedrockSk || ""
       },
       // layers: [apiLambdaOnlineSourceLayer, modelLayer],
-<<<<<<< HEAD
-      layers: [apiLambdaOnlineSourceLayer],
-=======
       layers: [apiLambdaOnlineSourceLayer]
->>>>>>> 431e831d
     });
     this.lambdaOnlineMain = lambdaOnlineMain.function;
 
