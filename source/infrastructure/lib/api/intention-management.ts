/**********************************************************************************************************************
 *  Copyright Amazon.com, Inc. or its affiliates. All Rights Reserved.                                                *
 *                                                                                                                    *
 *  Licensed under the Apache License, Version 2.0 (the "License"). You may not use this file except in compliance    *
 *  with the License. A copy of the License is located at                                                             *
 *                                                                                                                    *
 *      http://www.apache.org/licenses/LICENSE-2.0                                                                    *
 *                                                                                                                    *
 *  or in the 'license' file accompanying this file. This file is distributed on an 'AS IS' BASIS, WITHOUT WARRANTIES *
 *  OR CONDITIONS OF ANY KIND, express or implied. See the License for the specific language governing permissions    *
 *  and limitations under the License.                                                                                *
 *********************************************************************************************************************/

import { Duration } from "aws-cdk-lib";
<<<<<<< HEAD
import { Runtime } from "aws-cdk-lib/aws-lambda";
=======
import { Runtime, Code } from "aws-cdk-lib/aws-lambda";
import { JsonSchemaType } from "aws-cdk-lib/aws-apigateway";
>>>>>>> c67c1cbb
import * as apigw from "aws-cdk-lib/aws-apigateway";
import { Construct } from "constructs";
import { join } from "path";
import { LambdaFunction } from "../shared/lambda-helper";
import * as pyLambda from "@aws-cdk/aws-lambda-python-alpha";
import { IAMHelper } from "../shared/iam-helper";
import { Vpc, SecurityGroup } from 'aws-cdk-lib/aws-ec2';
import { SystemConfig } from "../shared/types";


export interface IntentionApiProps {
  api: apigw.RestApi;
  auth: apigw.RequestAuthorizer;
  vpc: Vpc;
  securityGroups: [SecurityGroup];
  intentionTableName: string;
  indexTable: string;
  chatbotTable: string;
  modelTable: string;
  s3Bucket: string;
  defaultEmbeddingModelName: string;
  domainEndpoint: string;
  config: SystemConfig;
  sharedLayer: pyLambda.PythonLayerVersion;
  iamHelper: IAMHelper;
  genMethodOption: any;
}

export class IntentionApi extends Construct {
  private readonly api: apigw.RestApi;
  private readonly auth: apigw.RequestAuthorizer;
  private readonly vpc: Vpc;
  private readonly securityGroups: [SecurityGroup];
  private readonly sharedLayer: pyLambda.PythonLayerVersion;
  private readonly iamHelper: IAMHelper;
  private readonly intentionTableName: string;
  private readonly indexTable: string;
  private readonly chatbotTable: string;
  private readonly modelTable: string;
  private readonly s3Bucket: string;
  private readonly defaultEmbeddingModelName: string;
  private readonly domainEndpoint: string;
  private readonly config: SystemConfig;
  private readonly genMethodOption: any;

  constructor(scope: Construct, id: string, props: IntentionApiProps) {
    super(scope, id);
    
    this.api = props.api;
    this.auth = props.auth;
    this.vpc = props.vpc;
    this.securityGroups = props.securityGroups;
    this.intentionTableName = props.intentionTableName;
    this.indexTable = props.indexTable;
    this.chatbotTable = props.chatbotTable;
    this.modelTable = props.modelTable;
    this.s3Bucket = props.s3Bucket;
    this.defaultEmbeddingModelName = props.defaultEmbeddingModelName;
    this.domainEndpoint = props.domainEndpoint;
    this.config = props.config;
    this.sharedLayer = props.sharedLayer;
    this.iamHelper = props.iamHelper;
    this.genMethodOption = props.genMethodOption;

    const intentionLambda = new LambdaFunction(scope, "IntentionLambda", {
      runtime: Runtime.PYTHON_3_12,
      memorySize: 1024,
      handler: "intention.lambda_handler",
      code: Code.fromCustomCommand(
              "/tmp/intention_lambda_function_codes",
              ['bash', '-c', [
                "mkdir -p /tmp/intention_lambda_function_codes",
                `cp -r ${join(__dirname, "../../../lambda/intention/*")} /tmp/intention_lambda_function_codes`,
                `cp -r ${join(__dirname, "../../../lambda/shared")} /tmp/intention_lambda_function_codes/`,
              ].join(' && ')
              ]
      ),
      // timeout: Duration.minutes(15),
      vpc: this.vpc,
      securityGroups: this.securityGroups,
      environment: {
        INTENTION_TABLE_NAME: this.intentionTableName,
        INDEX_TABLE_NAME: this.indexTable,
        CHATBOT_TABLE_NAME: this.chatbotTable,
        MODEL_TABLE_NAME: this.modelTable,
        S3_BUCKET: this.s3Bucket,
        EMBEDDING_MODEL_ENDPOINT: this.defaultEmbeddingModelName,
        AOS_ENDPOINT: this.domainEndpoint,
        KNOWLEDGE_BASE_ENABLED: this.config.knowledgeBase.enabled.toString(),
        KNOWLEDGE_BASE_TYPE: JSON.stringify(this.config.knowledgeBase.knowledgeBaseType || {}),
        BEDROCK_REGION: this.config.chat.bedrockRegion,
      },
      layers: [this.sharedLayer],
    });
    intentionLambda.function.addToRolePolicy(this.iamHelper.dynamodbStatement);
    intentionLambda.function.addToRolePolicy(this.iamHelper.logStatement);
    intentionLambda.function.addToRolePolicy(this.iamHelper.secretStatement);
    intentionLambda.function.addToRolePolicy(this.iamHelper.esStatement);
    intentionLambda.function.addToRolePolicy(this.iamHelper.s3Statement);
    intentionLambda.function.addToRolePolicy(this.iamHelper.bedrockStatement);
    intentionLambda.function.addToRolePolicy(this.iamHelper.endpointStatement);

    // API Gateway Lambda Integration to manage intention
    const lambdaIntentionIntegration = new apigw.LambdaIntegration(intentionLambda.function, {
      proxy: true,
    });
    const apiResourceIntentionManagement = this.api.root.addResource("intention");
    const indexScan = apiResourceIntentionManagement.addResource("index-used-scan")
    indexScan.addMethod("POST", lambdaIntentionIntegration, this.genMethodOption(this.api, this.auth, null));
    const presignedUrl = apiResourceIntentionManagement.addResource("execution-presigned-url");
    presignedUrl.addMethod("POST", lambdaIntentionIntegration, this.genMethodOption(this.api, this.auth, null));
    const apiResourceDownload = apiResourceIntentionManagement.addResource("download-template");
    apiResourceDownload.addMethod("GET", lambdaIntentionIntegration, this.genMethodOption(this.api, this.auth, null));

    const apiResourceIntentionExecution = apiResourceIntentionManagement.addResource("executions");
    apiResourceIntentionExecution.addMethod("DELETE", lambdaIntentionIntegration, this.genMethodOption(this.api, this.auth, null));
    apiResourceIntentionExecution.addMethod("POST", lambdaIntentionIntegration, this.genMethodOption(this.api, this.auth, null));
    apiResourceIntentionExecution.addMethod("GET", lambdaIntentionIntegration, {
      ...this.genMethodOption(this.api, this.auth, null),
      requestParameters: {
        'method.request.querystring.max_items': false,
        'method.request.querystring.page_size': false
      }
    });
    const apiGetIntentionById = apiResourceIntentionExecution.addResource("{executionId}");
    apiGetIntentionById.addMethod(
      "GET",
      lambdaIntentionIntegration,
      {
        ...this.genMethodOption(this.api, this.auth, null),
        requestParameters: {
          'method.request.path.intentionId': true
        },
      }
    );
  }
}<|MERGE_RESOLUTION|>--- conflicted
+++ resolved
@@ -12,12 +12,8 @@
  *********************************************************************************************************************/
 
 import { Duration } from "aws-cdk-lib";
-<<<<<<< HEAD
-import { Runtime } from "aws-cdk-lib/aws-lambda";
-=======
 import { Runtime, Code } from "aws-cdk-lib/aws-lambda";
 import { JsonSchemaType } from "aws-cdk-lib/aws-apigateway";
->>>>>>> c67c1cbb
 import * as apigw from "aws-cdk-lib/aws-apigateway";
 import { Construct } from "constructs";
 import { join } from "path";
@@ -65,7 +61,7 @@
 
   constructor(scope: Construct, id: string, props: IntentionApiProps) {
     super(scope, id);
-    
+
     this.api = props.api;
     this.auth = props.auth;
     this.vpc = props.vpc;
@@ -87,13 +83,13 @@
       memorySize: 1024,
       handler: "intention.lambda_handler",
       code: Code.fromCustomCommand(
-              "/tmp/intention_lambda_function_codes",
-              ['bash', '-c', [
-                "mkdir -p /tmp/intention_lambda_function_codes",
-                `cp -r ${join(__dirname, "../../../lambda/intention/*")} /tmp/intention_lambda_function_codes`,
-                `cp -r ${join(__dirname, "../../../lambda/shared")} /tmp/intention_lambda_function_codes/`,
-              ].join(' && ')
-              ]
+        "/tmp/intention_lambda_function_codes",
+        ['bash', '-c', [
+          "mkdir -p /tmp/intention_lambda_function_codes",
+          `cp -r ${join(__dirname, "../../../lambda/intention/*")} /tmp/intention_lambda_function_codes`,
+          `cp -r ${join(__dirname, "../../../lambda/shared")} /tmp/intention_lambda_function_codes/`,
+        ].join(' && ')
+        ]
       ),
       // timeout: Duration.minutes(15),
       vpc: this.vpc,
