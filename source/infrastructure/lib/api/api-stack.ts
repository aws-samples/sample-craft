/**********************************************************************************************************************
 *  Copyright Amazon.com, Inc. or its affiliates. All Rights Reserved.                                                *
 *                                                                                                                    *
 *  Licensed under the Apache License, Version 2.0 (the "License"). You may not use this file except in compliance    *
 *  with the License. A copy of the License is located at                                                             *
 *                                                                                                                    *
 *      http://www.apache.org/licenses/LICENSE-2.0                                                                    *
 *                                                                                                                    *
 *  or in the 'license' file accompanying this file. This file is distributed on an 'AS IS' BASIS, WITHOUT WARRANTIES *
 *  OR CONDITIONS OF ANY KIND, express or implied. See the License for the specific language governing permissions    *
 *  and limitations under the License.                                                                                *
 *********************************************************************************************************************/

import { Aws, Duration, StackProps } from "aws-cdk-lib";
import * as apigw from "aws-cdk-lib/aws-apigateway";
import * as ec2 from "aws-cdk-lib/aws-ec2";
import * as iam from "aws-cdk-lib/aws-iam";
import * as lambdaEventSources from "aws-cdk-lib/aws-lambda-event-sources";
import * as s3 from "aws-cdk-lib/aws-s3";
import * as s3n from "aws-cdk-lib/aws-s3-notifications";
import * as sfn from "aws-cdk-lib/aws-stepfunctions";
import { Construct } from "constructs";
import { join } from "path";

import { BuildConfig } from "../../lib/shared/build-config";
import { Constants } from "../shared/constants";
import { LambdaLayers } from "../shared/lambda-layers";
import { QueueConstruct } from "./api-queue";
import { WebSocketConstruct } from "./websocket-api";
import { Function, Runtime, Code, Architecture, DockerImageFunction, DockerImageCode } from 'aws-cdk-lib/aws-lambda';
import { UserPool } from "aws-cdk-lib/aws-cognito";
import { IAMHelper } from "../shared/iam-helper";

interface ApiStackProps extends StackProps {
  apiVpc: ec2.Vpc;
  securityGroup: ec2.SecurityGroup;
  domainEndpoint: string;
  rerankEndPoint: string;
  embeddingEndPoints: string[];
  llmModelId: string;
  instructEndPoint: string;
  sessionsTableName: string;
  messagesTableName: string;
  workspaceTableName: string;
  // Type of StepFunctions
  sfnOutput: sfn.StateMachine;
  openSearchIndex: string;
  openSearchIndexDict: string;
  jobName: string;
  jobQueueArn: string;
  jobDefinitionArn: string;
  etlEndpoint: string;
  resBucketName: string;
  executionTableName: string;
  etlObjTableName: string;
  etlObjIndexName: string;
  userPool: UserPool;
<<<<<<< HEAD
  iamHelper: IAMHelper;
=======
  userPoolClientId: string;
>>>>>>> 81546e72
}

export class ApiConstruct extends Construct {
  public apiEndpoint: string = "";
  public documentBucket: string = "";
  public wsEndpoint: string = "";
  public wsEndpointV2: string = "";
  private iamHelper: IAMHelper;

  constructor(scope: Construct, id: string, props: ApiStackProps) {
    super(scope, id);

    this.iamHelper = props.iamHelper;
    const apiVpc = props.apiVpc;
    const securityGroup = props.securityGroup;
    const domainEndpoint = props.domainEndpoint;
    const aosIndex = props.openSearchIndex;
    const aosIndexDict = props.openSearchIndexDict;
    const sessionsTableName = props.sessionsTableName;
    const messagesTableName = props.messagesTableName;
    const workspaceTableName = props.workspaceTableName;
    const jobQueueArn = props.jobQueueArn;
    const jobDefinitionArn = props.jobDefinitionArn;
    const etlEndpoint = props.etlEndpoint;
    const resBucketName = props.resBucketName;
    const executionTableName = props.executionTableName;
    const etlObjTableName = props.etlObjTableName;
    const etlObjIndexName = props.etlObjIndexName;

    const queueConstruct = new QueueConstruct(this, "LLMQueueStack", {
      namePrefix: Constants.API_QUEUE_NAME,
    });
    const sqsStatement = queueConstruct.sqsStatement;
    const messageQueue = queueConstruct.messageQueue;
    const messageQueueV2 = queueConstruct.messageQueue;

    const lambdaLayers = new LambdaLayers(this);
    // const apiLambdaExecutorLayer = lambdaLayers.createExecutorLayer();
    const apiLambdaEmbeddingLayer = lambdaLayers.createEmbeddingLayer();
    const apiLambdaOnlineUtilsLayer = lambdaLayers.createOnlineUtilsLayer();
    const apiLambdaOnlineSourceLayer = lambdaLayers.createOnlineSourceLayer();
    const apiLambdaAuthorizerLayer = lambdaLayers.createAuthorizerLayer();

    // S3 bucket for storing documents
    const s3Bucket = new s3.Bucket(this, "llm-bot-documents", {
      blockPublicAccess: s3.BlockPublicAccess.BLOCK_ALL,
      cors: [
        {
          allowedMethods: [
            s3.HttpMethods.GET,
            s3.HttpMethods.POST,
            s3.HttpMethods.PUT,
            s3.HttpMethods.DELETE,
          ],
          allowedOrigins: ["*"],
          allowedHeaders: ["*"],
        },
      ],
    });

    const embeddingLambda = new Function(this, "lambdaEmbedding", {
      runtime: Runtime.PYTHON_3_11,
      handler: "main.lambda_handler",
      code: Code.fromAsset(join(__dirname, "../../../lambda/embedding")),
      timeout: Duration.minutes(15),
      memorySize: 4096,
      vpc: apiVpc,
      vpcSubnets: {
        subnets: apiVpc.privateSubnets,
      },
      securityGroups: [securityGroup],
      architecture: Architecture.X86_64,
      environment: {
        ETL_MODEL_ENDPOINT: etlEndpoint,
        REGION: Aws.REGION,
        RES_BUCKET: resBucketName,
      },
      layers: [apiLambdaEmbeddingLayer],
    });

    embeddingLambda.addToRolePolicy(
      new iam.PolicyStatement({
        actions: [
          "es:ESHttpGet",
          "es:ESHttpPut",
          "es:ESHttpPost",
          "es:ESHttpHead",
        ],
        effect: iam.Effect.ALLOW,
        resources: ["*"],
      }),
    );
    embeddingLambda.addToRolePolicy(this.iamHelper.s3Statement);
    embeddingLambda.addToRolePolicy(this.iamHelper.endpointStatement);

    const aosLambda = new Function(this, "AOSLambda", {
      runtime: Runtime.PYTHON_3_11,
      handler: "main.lambda_handler",
      code: Code.fromAsset(join(__dirname, "../../../lambda/aos")),
      timeout: Duration.minutes(15),
      memorySize: 1024,
      vpc: apiVpc,
      vpcSubnets: {
        subnets: apiVpc.privateSubnets,
      },
      securityGroups: [securityGroup],
      architecture: Architecture.X86_64,
      environment: {
        opensearch_cluster_domain: domainEndpoint,
        embedding_endpoint: props.embeddingEndPoints[0],
      },
      layers: [apiLambdaEmbeddingLayer],
    });

    aosLambda.addToRolePolicy(
      new iam.PolicyStatement({
        actions: [
          "es:ESHttpGet",
          "es:ESHttpPut",
          "es:ESHttpPost",
          "es:ESHttpHead",
        ],
        effect: iam.Effect.ALLOW,
        resources: ["*"],
      }),
    );
    aosLambda.addToRolePolicy(this.iamHelper.s3Statement);
    aosLambda.addToRolePolicy(this.iamHelper.endpointStatement);

    const ddbLambda = new Function(this, "DDBLambda", {
      runtime: Runtime.PYTHON_3_11,
      handler: "rating.lambda_handler",
      code: Code.fromAsset(join(__dirname, "../../../lambda/ddb")),
      environment: {
        SESSIONS_TABLE_NAME: sessionsTableName,
        MESSAGES_TABLE_NAME: messagesTableName,
        SESSIONS_BY_USER_ID_INDEX_NAME: "byUserId",
        MESSAGES_BY_SESSION_ID_INDEX_NAME: "bySessionId",
      },
      vpc: apiVpc,
      vpcSubnets: {
        subnets: apiVpc.privateSubnets,
      },
      securityGroups: [props.securityGroup],
    });
    ddbLambda.addToRolePolicy(this.iamHelper.dynamodbStatement);

    // Integration with Step Function to trigger ETL process
    // Lambda function to trigger Step Function
    const sfnLambda = new Function(this, "StepFunctionLambda", {
      code: Code.fromAsset(join(__dirname, "../../../lambda/etl")),
      handler: "sfn_handler.handler",
      runtime: Runtime.PYTHON_3_11,
      timeout: Duration.seconds(30),
      environment: {
        sfn_arn: props.sfnOutput.stateMachineArn,
        EXECUTION_TABLE: props.executionTableName,
      },
      memorySize: 256,
    });
    sfnLambda.addToRolePolicy(this.iamHelper.dynamodbStatement);

    // Grant lambda function to invoke step function
    props.sfnOutput.grantStartExecution(sfnLambda);

    // Add S3 event notification when file uploaded to the bucket
    s3Bucket.addEventNotification(
      s3.EventType.OBJECT_CREATED,
      new s3n.LambdaDestination(sfnLambda),
      { prefix: "documents/" },
    );
    // Add S3 event notification when file deleted in the bucket
    s3Bucket.addEventNotification(
      s3.EventType.OBJECT_REMOVED,
      new s3n.LambdaDestination(sfnLambda),
      { prefix: "documents/" },
    );
    s3Bucket.grantReadWrite(sfnLambda);

    const listExecutionLambda = new Function(this, "ListExecution", {
      code: Code.fromAsset(join(__dirname, "../../../lambda/etl")),
      handler: "list_execution.lambda_handler",
      runtime: Runtime.PYTHON_3_11,
      timeout: Duration.minutes(15),
      memorySize: 512,
      architecture: Architecture.X86_64,
      environment: {
        EXECUTION_TABLE: executionTableName,
      },
    });
    listExecutionLambda.addToRolePolicy(this.iamHelper.dynamodbStatement);

    const getExecutionLambda = new Function(this, "GetExecution", {
      code: Code.fromAsset(join(__dirname, "../../../lambda/etl")),
      handler: "get_execution.lambda_handler",
      runtime: Runtime.PYTHON_3_11,
      timeout: Duration.minutes(15),
      memorySize: 512,
      architecture: Architecture.X86_64,
      environment: {
        ETL_OBJECT_TABLE: etlObjTableName,
        ETL_OBJECT_INDEX: etlObjIndexName,
      },
    });
    getExecutionLambda.addToRolePolicy(this.iamHelper.dynamodbStatement);

    const delExecutionLambda = new Function(this, "DeleteExecution", {
      code: Code.fromAsset(join(__dirname, "../../../lambda/etl")),
      handler: "delete_execution.lambda_handler",
      runtime: Runtime.PYTHON_3_11,
      timeout: Duration.minutes(15),
      memorySize: 512,
      architecture: Architecture.X86_64,
      environment: {
        EXECUTION_TABLE: executionTableName,
      },
    });
    delExecutionLambda.addToRolePolicy(this.iamHelper.dynamodbStatement);

    const uploadDocLambda = new Function(this, "UploadDocument", {
      code: Code.fromAsset(join(__dirname, "../../../lambda/etl")),
      handler: "upload_document.lambda_handler",
      runtime: Runtime.PYTHON_3_11,
      timeout: Duration.minutes(3),
      memorySize: 512,
      architecture: Architecture.X86_64,
      environment: {
        S3_BUCKET: s3Bucket.bucketName,
      },
    });
    uploadDocLambda.addToRolePolicy(this.iamHelper.s3Statement);

    // Create Lambda Authorizer for WebSocket API
    const customAuthorizerLambda = new Function(this, "CustomAuthorizerLambda", {
      runtime: Runtime.PYTHON_3_11,
      handler: "custom_authorizer.lambda_handler",
      code: Code.fromAsset(join(__dirname, "../../../lambda/etl")),
      timeout: Duration.minutes(15),
      memorySize: 1024,
      vpc: apiVpc,
      vpcSubnets: {
        subnets: apiVpc.privateSubnets,
      },
      securityGroups: [securityGroup],
      architecture: Architecture.X86_64,
      environment: {
        USER_POOL_ID: props.userPool.userPoolId,
        REGION: Aws.REGION,
        APP_CLIENT_ID: props.userPoolClientId,
      },
      layers: [apiLambdaAuthorizerLayer],
    });

    customAuthorizerLambda.addToRolePolicy(
      new iam.PolicyStatement({
        actions: ["logs:CreateLogGroup", "logs:CreateLogStream", "logs:PutLogEvents"],
        effect: iam.Effect.ALLOW,
        resources: ["*"],
      }),
    );

    const listWorkspaceLambda = new Function(this, "ListWorkspaceLambda", {
      code: Code.fromAsset(join(__dirname, "../../../lambda/etl")),
      handler: "list_workspace.lambda_handler",
      runtime: Runtime.PYTHON_3_11,
      timeout: Duration.minutes(15),
      memorySize: 512,
      architecture: Architecture.X86_64,
      layers: [apiLambdaAuthorizerLayer],
    });


    const batchLambda = new Function(this, "BatchLambda", {
      code: Code.fromAsset(join(__dirname, "../../../lambda/batch")),
      handler: "main.lambda_handler",
      runtime: Runtime.PYTHON_3_11,
      timeout: Duration.minutes(15),
      memorySize: 1024,
      vpc: apiVpc,
      vpcSubnets: {
        subnets: apiVpc.privateSubnets,
      },
      securityGroups: [securityGroup],
      architecture: Architecture.X86_64,
      environment: {
        document_bucket: s3Bucket.bucketName,
        opensearch_cluster_domain: domainEndpoint,
        embedding_endpoint: props.embeddingEndPoints[0],
        jobName: props.jobName,
        jobQueueArn: props.jobQueueArn,
        jobDefinitionArn: props.jobDefinitionArn,
      },
    });

    batchLambda.addToRolePolicy(
      new iam.PolicyStatement({
        actions: [
          "es:ESHttpGet",
          "es:ESHttpPut",
          "es:ESHttpPost",
          "es:ESHttpHead",
          "batch:*",
        ],
        effect: iam.Effect.ALLOW,
        resources: ["*"],
      }),
    );
    batchLambda.addToRolePolicy(this.iamHelper.s3Statement);
    batchLambda.addToRolePolicy(this.iamHelper.endpointStatement);

    // Define the API Gateway
    const api = new apigw.RestApi(this, "llmApi", {
      restApiName: "llmApi",
      description: "This service serves the LLM API.",
      endpointConfiguration: {
        types: [apigw.EndpointType.REGIONAL],
      },
      defaultCorsPreflightOptions: {
        allowHeaders: [
          "Content-Type",
          "X-Amz-Date",
          "Authorization",
          "X-Api-Key",
          "X-Amz-Security-Token",
        ],
        allowMethods: apigw.Cors.ALL_METHODS,
        allowCredentials: true,
        allowOrigins: apigw.Cors.ALL_ORIGINS,
      },
      deployOptions: {
        stageName: "v1",
        metricsEnabled: true,
        loggingLevel: apigw.MethodLoggingLevel.INFO,
        dataTraceEnabled: true,
        tracingEnabled: true,
      },
    });

    const auth = new apigw.CognitoUserPoolsAuthorizer(this, 'ApiAuthorizer', {
      cognitoUserPools: [props.userPool],
    });

    const methodOption: apigw.MethodOptions = {
      authorizer: auth,
      authorizationType: apigw.AuthorizationType.COGNITO,
    };

    // Define the API Gateway Lambda Integration with proxy and no integration responses
    const lambdaEmbeddingIntegration = new apigw.LambdaIntegration(
      embeddingLambda,
      { proxy: true },
    );

    // Define the API Gateway Method
    const apiResourceEmbedding = api.root.addResource("extract");
    apiResourceEmbedding.addMethod("POST", lambdaEmbeddingIntegration, methodOption);

    // Define the API Gateway Lambda Integration with proxy and no integration responses
    const lambdaAosIntegration = new apigw.LambdaIntegration(aosLambda, {
      proxy: true,
    });

    // All AOS wrapper should be within such lambda
    const apiResourceAos = api.root.addResource("aos");
    apiResourceAos.addMethod("POST", lambdaAosIntegration, methodOption);

    // Add Get method to query & search index in OpenSearch, such embedding lambda will be updated for online process
    apiResourceAos.addMethod("GET", lambdaAosIntegration, methodOption);

    // Define the API Gateway Lambda Integration with proxy and no integration responses
    const lambdaDdbIntegration = new apigw.LambdaIntegration(ddbLambda, {
      proxy: true,
    });

    // All AOS wrapper should be within such lambda
    const apiResourceDdb = api.root.addResource("feedback");
    apiResourceDdb.addMethod("POST", lambdaDdbIntegration, methodOption);

    const apiResourceStepFunction = api.root.addResource("etl");
    apiResourceStepFunction.addMethod(
      "POST",
      new apigw.LambdaIntegration(sfnLambda),
      methodOption,
    );

    const apiGetExecution = apiResourceStepFunction.addResource("execution");
    apiGetExecution.addMethod(
      "GET",
      new apigw.LambdaIntegration(getExecutionLambda),
      methodOption,
    );

    const apiListExecution = apiResourceStepFunction.addResource("list-execution");
    apiListExecution.addMethod(
      "GET",
      new apigw.LambdaIntegration(listExecutionLambda),
      methodOption,
    );

    const apiDelExecution = apiResourceStepFunction.addResource("delete-execution");
    apiDelExecution.addMethod(
      "POST",
      new apigw.LambdaIntegration(delExecutionLambda),
      methodOption,
    );

    const apiUploadDoc = apiResourceStepFunction.addResource("upload-s3-url");
    // TODO: Add authorizer after lambda authorizer is completed. 
    // Lambda authorizer should contains cors header or else uploading will fail
    // apiUploadDoc.addMethod(
    //   "POST",
    //   new apigw.LambdaIntegration(uploadDocLambda),
    //   methodOption,
    // );
    apiUploadDoc.addMethod(
      "POST",
      new apigw.LambdaIntegration(uploadDocLambda),
    );

    const apiListWorkspace = apiResourceStepFunction.addResource("list-workspace");
    apiListWorkspace.addMethod(
      "GET",
      new apigw.LambdaIntegration(listWorkspaceLambda),
      methodOption,
    );

    // Define the API Gateway Lambda Integration to invoke Batch job
    const lambdaBatchIntegration = new apigw.LambdaIntegration(batchLambda, {
      proxy: true,
    });

    // Define the API Gateway Method
    const apiResourceBatch = api.root.addResource("batch");
    apiResourceBatch.addMethod("POST", lambdaBatchIntegration, methodOption);

    if (BuildConfig.DEPLOYMENT_MODE === "ALL") {
      const lambdaExecutor = new DockerImageFunction(this, "lambdaExecutor", {
        code: DockerImageCode.fromImageAsset(
          join(__dirname, "../../../lambda/executor"),
        ),
        timeout: Duration.minutes(15),
        memorySize: 10240,
        vpc: apiVpc,
        vpcSubnets: {
          subnets: apiVpc.privateSubnets,
        },
        securityGroups: [securityGroup],
        architecture: Architecture.X86_64,
        environment: {
          aos_endpoint: domainEndpoint,
          llm_model_endpoint_name: props.instructEndPoint,
          llm_model_id: props.llmModelId,
          embedding_endpoint: props.embeddingEndPoints[0],
          zh_embedding_endpoint: props.embeddingEndPoints[0],
          en_embedding_endpoint: props.embeddingEndPoints[0],
          intent_recognition_embedding_endpoint: props.embeddingEndPoints[0],
          rerank_endpoint: props.rerankEndPoint,
          aos_index: aosIndex,
          aos_index_dict: aosIndexDict,
          sessions_table_name: sessionsTableName,
          messages_table_name: messagesTableName,
          workspace_table: workspaceTableName,
        },
      });

      lambdaExecutor.addToRolePolicy(
        new iam.PolicyStatement({
          // principals: [new iam.AnyPrincipal()],
          actions: [
            "es:ESHttpGet",
            "es:ESHttpPut",
            "es:ESHttpPost",
            "es:ESHttpHead",
            "secretsmanager:GetSecretValue",
            "bedrock:*",
          ],
          effect: iam.Effect.ALLOW,
          resources: ["*"],
        }),
      );
      lambdaExecutor.addToRolePolicy(sqsStatement);
      lambdaExecutor.addEventSource(
        new lambdaEventSources.SqsEventSource(messageQueue, { batchSize: 1 }),
      );
      lambdaExecutor.addToRolePolicy(this.iamHelper.s3Statement);
      lambdaExecutor.addToRolePolicy(this.iamHelper.endpointStatement);
      lambdaExecutor.addToRolePolicy(this.iamHelper.dynamodbStatement);

      // Define the API Gateway Lambda Integration with proxy and no integration responses
      const lambdaExecutorIntegration = new apigw.LambdaIntegration(
        lambdaExecutor,
        { proxy: true },
      );

      // Define the API Gateway Method
      const apiResourceLLM = api.root.addResource("llm");
      apiResourceLLM.addMethod("POST", lambdaExecutorIntegration, methodOption);

      const lambdaDispatcher = new Function(this, "lambdaDispatcher", {
        runtime: Runtime.PYTHON_3_11,
        handler: "main.lambda_handler",
        code: Code.fromAsset(join(__dirname, "../../../lambda/dispatcher")),
        timeout: Duration.minutes(15),
        memorySize: 1024,
        vpc: apiVpc,
        vpcSubnets: {
          subnets: apiVpc.privateSubnets,
        },
        securityGroups: [securityGroup],
        architecture: Architecture.X86_64,
        environment: {
          SQS_QUEUE_URL: messageQueue.queueUrl,
        },
      });
      lambdaDispatcher.addToRolePolicy(sqsStatement);

      const webSocketApi = new WebSocketConstruct(this, "WebSocketApi", {
        dispatcherLambda: lambdaDispatcher,
        sendMessageLambda: lambdaExecutor,
        customAuthorizerLambda: customAuthorizerLambda,
      });
      let wsStage = webSocketApi.websocketApiStage
      this.wsEndpoint = `${wsStage.api.apiEndpoint}/${wsStage.stageName}/`;

      const lambdaOnlineMain = new Function(this, "lambdaOnlineMain", {
        runtime: Runtime.PYTHON_3_12,
        handler: "main.lambda_handler",
        code: Code.fromAsset(
          join(__dirname, "../../../lambda/online/lambda_main"),
        ),
        timeout: Duration.minutes(15),
        memorySize: 4096,
        vpc: apiVpc,
        vpcSubnets: {
          subnets: apiVpc.privateSubnets,
        },
        securityGroups: [securityGroup],
        architecture: Architecture.X86_64,
        layers: [apiLambdaOnlineUtilsLayer, apiLambdaOnlineSourceLayer],
        // environment: {
        //   aos_endpoint: domainEndpoint,
        //   llm_model_endpoint_name: props.instructEndPoint,
        //   llm_model_id: props.llmModelId,
        //   embedding_endpoint: props.embeddingEndPoints[0],
        //   zh_embedding_endpoint: props.embeddingEndPoints[0],
        //   en_embedding_endpoint: props.embeddingEndPoints[0],
        //   intent_recognition_embedding_endpoint: props.embeddingEndPoints[0],
        //   rerank_endpoint: props.rerankEndPoint,
        //   aos_index: aosIndex,
        //   aos_index_dict: aosIndexDict,
        //   sessions_table_name: sessionsTableName,
        //   messages_table_name: messagesTableName,
        //   workspace_table: workspaceTableName,
        // },
      });

      lambdaOnlineMain.addToRolePolicy(
        new iam.PolicyStatement({
          actions: [
            "es:ESHttpGet",
            "es:ESHttpPut",
            "es:ESHttpPost",
            "es:ESHttpHead",
            "secretsmanager:GetSecretValue",
            "bedrock:*",
            "lambda:InvokeFunction",
          ],
          effect: iam.Effect.ALLOW,
          resources: ["*"],
        }),
      );
      lambdaOnlineMain.addToRolePolicy(sqsStatement);
      lambdaOnlineMain.addEventSource(
        new lambdaEventSources.SqsEventSource(messageQueue, { batchSize: 1 }),
      );
      lambdaOnlineMain.addToRolePolicy(this.iamHelper.s3Statement);
      lambdaOnlineMain.addToRolePolicy(this.iamHelper.endpointStatement);
      lambdaOnlineMain.addToRolePolicy(this.iamHelper.dynamodbStatement);

      const lambdaOnlineQueryPreprocess = new Function(this, "lambdaOnlineQueryPreprocess", {
        runtime: Runtime.PYTHON_3_12,
        handler: "query_preprocess.lambda_handler",
        functionName: "Online_Query_Preprocess",
        code: Code.fromAsset(
          join(__dirname, "../../../lambda/online/lambda_query_preprocess"),
        ),
        timeout: Duration.minutes(15),
        memorySize: 4096,
        vpc: apiVpc,
        vpcSubnets: {
          subnets: apiVpc.privateSubnets,
        },
        securityGroups: [securityGroup],
        architecture: Architecture.X86_64,
        layers: [apiLambdaOnlineUtilsLayer, apiLambdaOnlineSourceLayer],
      });

      lambdaOnlineQueryPreprocess.addToRolePolicy(
        new iam.PolicyStatement({
          actions: [
            "es:ESHttpGet",
            "es:ESHttpPut",
            "es:ESHttpPost",
            "es:ESHttpHead",
            "secretsmanager:GetSecretValue",
            "bedrock:*",
            "lambda:InvokeFunction",
          ],
          effect: iam.Effect.ALLOW,
          resources: ["*"],
        }),
      );
      lambdaOnlineQueryPreprocess.addToRolePolicy(this.iamHelper.s3Statement);
      lambdaOnlineQueryPreprocess.addToRolePolicy(this.iamHelper.endpointStatement);
      lambdaOnlineQueryPreprocess.addToRolePolicy(this.iamHelper.dynamodbStatement);

      const lambdaOnlineIntentionDetection = new Function(this, "lambdaOnlineIntentionDetection", {
        runtime: Runtime.PYTHON_3_12,
        handler: "intention_detection.lambda_handler",
        functionName: "Online_Intention_Detection",
        code: Code.fromAsset(
          join(__dirname, "../../../lambda/online/lambda_intention_detection"),
        ),
        timeout: Duration.minutes(15),
        memorySize: 4096,
        vpc: apiVpc,
        vpcSubnets: {
          subnets: apiVpc.privateSubnets,
        },
        securityGroups: [securityGroup],
        architecture: Architecture.X86_64,
        layers: [apiLambdaOnlineUtilsLayer, apiLambdaOnlineSourceLayer],
      });

      const lambdaOnlineAgent = new Function(this, "lambdaOnlineAgent", {
        runtime: Runtime.PYTHON_3_12,
        handler: "agent.lambda_handler",
        functionName: "Online_Agent",
        code: Code.fromAsset(
          join(__dirname, "../../../lambda/online/lambda_agent"),
        ),
        timeout: Duration.minutes(15),
        memorySize: 4096,
        vpc: apiVpc,
        vpcSubnets: {
          subnets: apiVpc.privateSubnets,
        },
        securityGroups: [securityGroup],
        architecture: Architecture.X86_64,
        layers: [apiLambdaOnlineUtilsLayer, apiLambdaOnlineSourceLayer],
      });

      lambdaOnlineAgent.addToRolePolicy(
        new iam.PolicyStatement({
          actions: [
            "es:ESHttpGet",
            "es:ESHttpPut",
            "es:ESHttpPost",
            "es:ESHttpHead",
            "secretsmanager:GetSecretValue",
            "bedrock:*",
            "lambda:InvokeFunction",
          ],
          effect: iam.Effect.ALLOW,
          resources: ["*"],
        }),
      );
      lambdaOnlineAgent.addToRolePolicy(this.iamHelper.s3Statement);
      lambdaOnlineAgent.addToRolePolicy(this.iamHelper.endpointStatement);
      lambdaOnlineAgent.addToRolePolicy(this.iamHelper.dynamodbStatement);

      const lambdaOnlineLLMGenerate = new Function(this, "lambdaOnlineLLMGenerate", {
        runtime: Runtime.PYTHON_3_12,
        handler: "llm_generate.lambda_handler",
        functionName: "Online_LLM_Generate",
        code: Code.fromAsset(
          join(__dirname, "../../../lambda/online/lambda_llm_generate"),
        ),
        timeout: Duration.minutes(15),
        memorySize: 4096,
        vpc: apiVpc,
        vpcSubnets: {
          subnets: apiVpc.privateSubnets,
        },
        securityGroups: [securityGroup],
        architecture: Architecture.X86_64,
        layers: [apiLambdaOnlineUtilsLayer, apiLambdaOnlineSourceLayer],
      });

      lambdaOnlineLLMGenerate.addToRolePolicy(
        new iam.PolicyStatement({
          // principals: [new iam.AnyPrincipal()],
          actions: [
            "es:ESHttpGet",
            "es:ESHttpPut",
            "es:ESHttpPost",
            "es:ESHttpHead",
            "secretsmanager:GetSecretValue",
            "bedrock:*",
            "lambda:InvokeFunction",
          ],
          effect: iam.Effect.ALLOW,
          resources: ["*"],
        }),
      );
      lambdaOnlineLLMGenerate.addToRolePolicy(this.iamHelper.s3Statement);
      lambdaOnlineLLMGenerate.addToRolePolicy(this.iamHelper.endpointStatement);
      lambdaOnlineLLMGenerate.addToRolePolicy(this.iamHelper.dynamodbStatement);

      const lambdaOnlineFunctionAWSAPI = new Function(this, "lambdaOnlineFunctionAWSAPI", {
        runtime: Runtime.PYTHON_3_12,
        handler: "aws_api.lambda_handler",
        functionName: "Online_Function_AWS_API",
        code: Code.fromAsset(
          join(__dirname, "../../../lambda/online/functions/lambda_aws_api"),
        ),
        timeout: Duration.minutes(15),
        memorySize: 4096,
        vpc: apiVpc,
        vpcSubnets: {
          subnets: apiVpc.privateSubnets,
        },
        securityGroups: [securityGroup],
        architecture: Architecture.X86_64,
        layers: [apiLambdaOnlineUtilsLayer, apiLambdaOnlineSourceLayer],
      });

      const lambdaOnlineFunctionRetriever = new Function(this, "lambdaOnlineFunctionRetriever", {
        runtime: Runtime.PYTHON_3_12,
        handler: "retriever.lambda_handler",
        functionName: "Online_Function_Retriever",
        code: Code.fromAsset(
          join(__dirname, "../../../lambda/online/functions/lambda_retriever"),
        ),
        timeout: Duration.minutes(15),
        memorySize: 4096,
        vpc: apiVpc,
        vpcSubnets: {
          subnets: apiVpc.privateSubnets,
        },
        securityGroups: [securityGroup],
        architecture: Architecture.X86_64,
        layers: [apiLambdaOnlineUtilsLayer, apiLambdaOnlineSourceLayer],
      });

      lambdaOnlineQueryPreprocess.grantInvoke(lambdaOnlineMain);

      lambdaOnlineIntentionDetection.grantInvoke(lambdaOnlineMain);

      lambdaOnlineAgent.grantInvoke(lambdaOnlineMain);
      
      lambdaOnlineLLMGenerate.grantInvoke(lambdaOnlineMain);
      lambdaOnlineLLMGenerate.grantInvoke(lambdaOnlineQueryPreprocess);
      lambdaOnlineLLMGenerate.grantInvoke(lambdaOnlineAgent);

      lambdaOnlineFunctionAWSAPI.grantInvoke(lambdaOnlineMain);

      lambdaOnlineFunctionRetriever.grantInvoke(lambdaOnlineMain);
      lambdaOnlineFunctionRetriever.grantInvoke(lambdaOnlineIntentionDetection);

      // Define the API Gateway Lambda Integration with proxy and no integration responses
      const lambdaExecutorIntegrationV2 = new apigw.LambdaIntegration(
        lambdaOnlineMain,
        { proxy: true },
      );

      // Define the API Gateway Method
      const apiResourceLLMV2 = api.root.addResource("llmv2");
      apiResourceLLMV2.addMethod("POST", lambdaExecutorIntegrationV2, methodOption);

      const lambdaDispatcherV2 = new Function(this, "lambdaDispatcherV2", {
        runtime: Runtime.PYTHON_3_11,
        handler: "main.lambda_handler",
        code: Code.fromAsset(join(__dirname, "../../../lambda/dispatcher")),
        timeout: Duration.minutes(15),
        memorySize: 1024,
        vpc: apiVpc,
        vpcSubnets: {
          subnets: apiVpc.privateSubnets,
        },
        securityGroups: [securityGroup],
        architecture: Architecture.X86_64,
        environment: {
          SQS_QUEUE_URL: messageQueueV2.queueUrl,
        },
      });
      lambdaDispatcherV2.addToRolePolicy(sqsStatement);

      const webSocketApiV2 = new WebSocketConstruct(this, "WebSocketApiV2", {
        dispatcherLambda: lambdaDispatcherV2,
        sendMessageLambda: lambdaOnlineMain,
        customAuthorizerLambda: customAuthorizerLambda,
      });
      let wsStageV2 = webSocketApiV2.websocketApiStage
      this.wsEndpointV2 = `${wsStageV2.api.apiEndpoint}/${wsStageV2.stageName}/`;

    }

    this.apiEndpoint = api.url;
    this.documentBucket = s3Bucket.bucketName;
  }
}<|MERGE_RESOLUTION|>--- conflicted
+++ resolved
@@ -55,11 +55,8 @@
   etlObjTableName: string;
   etlObjIndexName: string;
   userPool: UserPool;
-<<<<<<< HEAD
+  userPoolClientId: string;
   iamHelper: IAMHelper;
-=======
-  userPoolClientId: string;
->>>>>>> 81546e72
 }
 
 export class ApiConstruct extends Construct {
