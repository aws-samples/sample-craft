--- conflicted
+++ resolved
@@ -44,12 +44,6 @@
   modelConstructOutputs: ModelConstructOutputs;
   knowledgeBaseStackOutputs: KnowledgeBaseStackOutputs;
   chatStackOutputs: ChatStackOutputs;
-<<<<<<< HEAD
-  // userPoolId: string;
-  // oidcClientId: string;
-=======
->>>>>>> abd872d6
-  // userConstructOutputs: UserConstructOutputs;
 }
 
 export interface ApiConstructOutputs {
@@ -253,13 +247,7 @@
       code: Code.fromAsset(join(__dirname, "../../../lambda/authorizer")),
       handler: "custom_authorizer.lambda_handler",
       environment: {
-<<<<<<< HEAD
-        // USER_POOL_ID: props.userPoolId,
         REGION: Aws.REGION,
-        // APP_CLIENT_ID: props.oidcClientId,
-=======
-        REGION: Aws.REGION,
->>>>>>> abd872d6
       },
       layers: [apiLambdaAuthorizerLayer],
       statements: [props.sharedConstructOutputs.iamHelper.logStatement],
