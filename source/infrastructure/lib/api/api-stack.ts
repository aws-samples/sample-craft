--- conflicted
+++ resolved
@@ -416,11 +416,7 @@
       environment: {
         PROMPT_TABLE_NAME: props.promptTableName,
       },
-<<<<<<< HEAD
-      layers: [apiLambdaOnlineUtilsLayer],
-=======
       layers: [apiLambdaOnlineSourceLayer],
->>>>>>> 164998b3
     });
 
     promptManagementLambda.addToRolePolicy(
