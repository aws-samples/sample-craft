--- conflicted
+++ resolved
@@ -44,11 +44,6 @@
   modelConstructOutputs: ModelConstructOutputs;
   knowledgeBaseStackOutputs: KnowledgeBaseStackOutputs;
   chatStackOutputs: ChatStackOutputs;
-<<<<<<< HEAD
-=======
-  userPoolId: string;
-  oidcClientId: string;
->>>>>>> f4b7de13
 }
 
 export interface ApiConstructOutputs {
