/**********************************************************************************************************************
 *  Copyright Amazon.com, Inc. or its affiliates. All Rights Reserved.                                                *
 *                                                                                                                    *
 *  Licensed under the Apache License, Version 2.0 (the "License"). You may not use this file except in compliance    *
 *  with the License. A copy of the License is located at                                                             *
 *                                                                                                                    *
 *      http://www.apache.org/licenses/LICENSE-2.0                                                                    *
 *                                                                                                                    *
 *  or in the 'license' file accompanying this file. This file is distributed on an 'AS IS' BASIS, WITHOUT WARRANTIES *
 *  OR CONDITIONS OF ANY KIND, express or implied. See the License for the specific language governing permissions    *
 *  and limitations under the License.                                                                                *
 *********************************************************************************************************************/

import { Aws, Duration, StackProps } from "aws-cdk-lib";
import * as apigw from "aws-cdk-lib/aws-apigateway";
import * as ec2 from "aws-cdk-lib/aws-ec2";
import * as iam from "aws-cdk-lib/aws-iam";
import * as lambdaEventSources from "aws-cdk-lib/aws-lambda-event-sources";
import * as s3 from "aws-cdk-lib/aws-s3";
import * as s3n from "aws-cdk-lib/aws-s3-notifications";
import * as sfn from "aws-cdk-lib/aws-stepfunctions";
import { Construct } from "constructs";
import { join } from "path";

import { BuildConfig } from "../../lib/shared/build-config";
import { Constants } from "../shared/constants";
import { LambdaLayers } from "../shared/lambda-layers";
import { QueueConstruct } from "./api-queue";
import { WebSocketConstruct } from "./websocket-api";
import { Function, Runtime, Code, Architecture, DockerImageFunction, DockerImageCode } from 'aws-cdk-lib/aws-lambda';
import { UserPool } from "aws-cdk-lib/aws-cognito";
import { IAMHelper } from "../shared/iam-helper";

interface ApiStackProps extends StackProps {
  apiVpc: ec2.Vpc;
  securityGroup: ec2.SecurityGroup;
  domainEndpoint: string;
  rerankEndPoint: string;
  embeddingEndPoints: string[];
  llmModelId: string;
  instructEndPoint: string;
  sessionsTableName: string;
  messagesTableName: string;
  workspaceTableName: string;
  // Type of StepFunctions
  sfnOutput: sfn.StateMachine;
  openSearchIndex: string;
  openSearchIndexDict: string;
  jobName: string;
  jobQueueArn: string;
  jobDefinitionArn: string;
  etlEndpoint: string;
  resBucketName: string;
  executionTableName: string;
  etlObjTableName: string;
  etlObjIndexName: string;
  userPool: UserPool;
  userPoolClientId: string;
  iamHelper: IAMHelper;
}

export class ApiConstruct extends Construct {
  public apiEndpoint: string = "";
  public documentBucket: string = "";
  public wsEndpoint: string = "";
  public wsEndpointV2: string = "";
  private iamHelper: IAMHelper;

  constructor(scope: Construct, id: string, props: ApiStackProps) {
    super(scope, id);

    this.iamHelper = props.iamHelper;
    const apiVpc = props.apiVpc;
    const securityGroup = props.securityGroup;
    const domainEndpoint = props.domainEndpoint;
    const aosIndex = props.openSearchIndex;
    const aosIndexDict = props.openSearchIndexDict;
    const sessionsTableName = props.sessionsTableName;
    const messagesTableName = props.messagesTableName;
    const workspaceTableName = props.workspaceTableName;
    const jobQueueArn = props.jobQueueArn;
    const jobDefinitionArn = props.jobDefinitionArn;
    const etlEndpoint = props.etlEndpoint;
    const resBucketName = props.resBucketName;
    const executionTableName = props.executionTableName;
    const etlObjTableName = props.etlObjTableName;
    const etlObjIndexName = props.etlObjIndexName;

    const queueConstruct = new QueueConstruct(this, "LLMQueueStack", {
      namePrefix: Constants.API_QUEUE_NAME,
    });
    const sqsStatement = queueConstruct.sqsStatement;
    const messageQueue = queueConstruct.messageQueue;
    const messageQueueV2 = queueConstruct.messageQueue;

    const lambdaLayers = new LambdaLayers(this);
    // const apiLambdaExecutorLayer = lambdaLayers.createExecutorLayer();
    const apiLambdaEmbeddingLayer = lambdaLayers.createEmbeddingLayer();
    const apiLambdaOnlineUtilsLayer = lambdaLayers.createOnlineUtilsLayer();
    const apiLambdaOnlineSourceLayer = lambdaLayers.createOnlineSourceLayer();
    const apiLambdaJobSourceLayer = lambdaLayers.createJobSourceLayer();
    const apiLambdaAuthorizerLayer = lambdaLayers.createAuthorizerLayer();

    // S3 bucket for storing documents
    const s3Bucket = new s3.Bucket(this, "llm-bot-documents", {
      blockPublicAccess: s3.BlockPublicAccess.BLOCK_ALL,
      cors: [
        {
          allowedMethods: [
            s3.HttpMethods.GET,
            s3.HttpMethods.POST,
            s3.HttpMethods.PUT,
            s3.HttpMethods.DELETE,
          ],
          allowedOrigins: ["*"],
          allowedHeaders: ["*"],
        },
      ],
    });

    const embeddingLambda = new Function(this, "lambdaEmbedding", {
      runtime: Runtime.PYTHON_3_11,
      handler: "main.lambda_handler",
      code: Code.fromAsset(join(__dirname, "../../../lambda/embedding")),
      timeout: Duration.minutes(15),
      memorySize: 4096,
      vpc: apiVpc,
      vpcSubnets: {
        subnets: apiVpc.privateSubnets,
      },
      securityGroups: [securityGroup],
      architecture: Architecture.X86_64,
      environment: {
        ETL_MODEL_ENDPOINT: etlEndpoint,
        REGION: Aws.REGION,
        RES_BUCKET: resBucketName,
      },
      layers: [apiLambdaEmbeddingLayer],
    });

    embeddingLambda.addToRolePolicy(
      new iam.PolicyStatement({
        actions: [
          "es:ESHttpGet",
          "es:ESHttpPut",
          "es:ESHttpPost",
          "es:ESHttpHead",
        ],
        effect: iam.Effect.ALLOW,
        resources: ["*"],
      }),
    );
    embeddingLambda.addToRolePolicy(this.iamHelper.s3Statement);
    embeddingLambda.addToRolePolicy(this.iamHelper.endpointStatement);

    const aosLambda = new Function(this, "AOSLambda", {
      runtime: Runtime.PYTHON_3_11,
      handler: "main.lambda_handler",
      code: Code.fromAsset(join(__dirname, "../../../lambda/aos")),
      timeout: Duration.minutes(15),
      memorySize: 1024,
      vpc: apiVpc,
      vpcSubnets: {
        subnets: apiVpc.privateSubnets,
      },
      securityGroups: [securityGroup],
      architecture: Architecture.X86_64,
      environment: {
        opensearch_cluster_domain: domainEndpoint,
        embedding_endpoint: props.embeddingEndPoints[0],
      },
      layers: [apiLambdaEmbeddingLayer],
    });

    aosLambda.addToRolePolicy(
      new iam.PolicyStatement({
        actions: [
          "es:ESHttpGet",
          "es:ESHttpPut",
          "es:ESHttpPost",
          "es:ESHttpHead",
        ],
        effect: iam.Effect.ALLOW,
        resources: ["*"],
      }),
    );
    aosLambda.addToRolePolicy(this.iamHelper.s3Statement);
    aosLambda.addToRolePolicy(this.iamHelper.endpointStatement);

    const ddbLambda = new Function(this, "DDBLambda", {
      runtime: Runtime.PYTHON_3_11,
      handler: "rating.lambda_handler",
      code: Code.fromAsset(join(__dirname, "../../../lambda/ddb")),
      environment: {
        SESSIONS_TABLE_NAME: sessionsTableName,
        MESSAGES_TABLE_NAME: messagesTableName,
        SESSIONS_BY_USER_ID_INDEX_NAME: "byUserId",
        MESSAGES_BY_SESSION_ID_INDEX_NAME: "bySessionId",
      },
      vpc: apiVpc,
      vpcSubnets: {
        subnets: apiVpc.privateSubnets,
      },
      securityGroups: [props.securityGroup],
    });
    ddbLambda.addToRolePolicy(this.iamHelper.dynamodbStatement);

    // Integration with Step Function to trigger ETL process
    // Lambda function to trigger Step Function
    const sfnLambda = new Function(this, "StepFunctionLambda", {
      code: Code.fromAsset(join(__dirname, "../../../lambda/etl")),
      handler: "sfn_handler.handler",
      runtime: Runtime.PYTHON_3_11,
      timeout: Duration.seconds(30),
      environment: {
        sfn_arn: props.sfnOutput.stateMachineArn,
        EXECUTION_TABLE: props.executionTableName,
      },
      memorySize: 256,
    });
    sfnLambda.addToRolePolicy(this.iamHelper.dynamodbStatement);

    // Grant lambda function to invoke step function
    props.sfnOutput.grantStartExecution(sfnLambda);

    // Add S3 event notification when file uploaded to the bucket
    s3Bucket.addEventNotification(
      s3.EventType.OBJECT_CREATED,
      new s3n.LambdaDestination(sfnLambda),
      { prefix: "documents/" },
    );
    // Add S3 event notification when file deleted in the bucket
    s3Bucket.addEventNotification(
      s3.EventType.OBJECT_REMOVED,
      new s3n.LambdaDestination(sfnLambda),
      { prefix: "documents/" },
    );
    s3Bucket.grantReadWrite(sfnLambda);

    const listExecutionLambda = new Function(this, "ListExecution", {
      code: Code.fromAsset(join(__dirname, "../../../lambda/etl")),
      handler: "list_execution.lambda_handler",
      runtime: Runtime.PYTHON_3_11,
      timeout: Duration.minutes(15),
      memorySize: 512,
      architecture: Architecture.X86_64,
      environment: {
        EXECUTION_TABLE: executionTableName,
      },
    });
    listExecutionLambda.addToRolePolicy(this.iamHelper.dynamodbStatement);

    const getExecutionLambda = new Function(this, "GetExecution", {
      code: Code.fromAsset(join(__dirname, "../../../lambda/etl")),
      handler: "get_execution.lambda_handler",
      runtime: Runtime.PYTHON_3_11,
      timeout: Duration.minutes(15),
      memorySize: 512,
      architecture: Architecture.X86_64,
      environment: {
        ETL_OBJECT_TABLE: etlObjTableName,
        ETL_OBJECT_INDEX: etlObjIndexName,
      },
    });
    getExecutionLambda.addToRolePolicy(this.iamHelper.dynamodbStatement);

    const delExecutionLambda = new Function(this, "DeleteExecution", {
      code: Code.fromAsset(join(__dirname, "../../../lambda/etl")),
      handler: "delete_execution.lambda_handler",
      runtime: Runtime.PYTHON_3_11,
      timeout: Duration.minutes(15),
      memorySize: 512,
      architecture: Architecture.X86_64,
      environment: {
        EXECUTION_TABLE: executionTableName,
      },
    });
    delExecutionLambda.addToRolePolicy(this.iamHelper.dynamodbStatement);

    const uploadDocLambda = new Function(this, "UploadDocument", {
      code: Code.fromAsset(join(__dirname, "../../../lambda/etl")),
      handler: "upload_document.lambda_handler",
      runtime: Runtime.PYTHON_3_11,
      timeout: Duration.minutes(3),
      memorySize: 512,
      architecture: Architecture.X86_64,
      environment: {
        S3_BUCKET: s3Bucket.bucketName,
      },
    });
    uploadDocLambda.addToRolePolicy(this.iamHelper.s3Statement);

    // Create Lambda Authorizer for WebSocket API
    const customAuthorizerLambda = new Function(this, "CustomAuthorizerLambda", {
      runtime: Runtime.PYTHON_3_11,
      handler: "custom_authorizer.lambda_handler",
      code: Code.fromAsset(join(__dirname, "../../../lambda/etl")),
      timeout: Duration.minutes(15),
      memorySize: 1024,
      vpc: apiVpc,
      vpcSubnets: {
        subnets: apiVpc.privateSubnets,
      },
      securityGroups: [securityGroup],
      architecture: Architecture.X86_64,
      environment: {
        USER_POOL_ID: props.userPool.userPoolId,
        REGION: Aws.REGION,
        APP_CLIENT_ID: props.userPoolClientId,
      },
      layers: [apiLambdaAuthorizerLayer],
    });

    customAuthorizerLambda.addToRolePolicy(
      new iam.PolicyStatement({
        actions: ["logs:CreateLogGroup", "logs:CreateLogStream", "logs:PutLogEvents"],
        effect: iam.Effect.ALLOW,
        resources: ["*"],
      }),
    );

    const listWorkspaceLambda = new Function(this, "ListWorkspaceLambda", {
      code: Code.fromAsset(join(__dirname, "../../../lambda/etl")),
      handler: "list_workspace.lambda_handler",
      runtime: Runtime.PYTHON_3_11,
      timeout: Duration.minutes(15),
      memorySize: 512,
      architecture: Architecture.X86_64,
      layers: [apiLambdaAuthorizerLayer],
    });


    const batchLambda = new Function(this, "BatchLambda", {
      code: Code.fromAsset(join(__dirname, "../../../lambda/batch")),
      handler: "main.lambda_handler",
      runtime: Runtime.PYTHON_3_11,
      timeout: Duration.minutes(15),
      memorySize: 1024,
      vpc: apiVpc,
      vpcSubnets: {
        subnets: apiVpc.privateSubnets,
      },
      securityGroups: [securityGroup],
      architecture: Architecture.X86_64,
      environment: {
        document_bucket: s3Bucket.bucketName,
        opensearch_cluster_domain: domainEndpoint,
        embedding_endpoint: props.embeddingEndPoints[0],
        jobName: props.jobName,
        jobQueueArn: props.jobQueueArn,
        jobDefinitionArn: props.jobDefinitionArn,
      },
    });

    batchLambda.addToRolePolicy(
      new iam.PolicyStatement({
        actions: [
          "es:ESHttpGet",
          "es:ESHttpPut",
          "es:ESHttpPost",
          "es:ESHttpHead",
          "batch:*",
        ],
        effect: iam.Effect.ALLOW,
        resources: ["*"],
      }),
    );
    batchLambda.addToRolePolicy(this.iamHelper.s3Statement);
    batchLambda.addToRolePolicy(this.iamHelper.endpointStatement);

    // Define the API Gateway
    const api = new apigw.RestApi(this, "llmApi", {
      restApiName: "llmApi",
      description: "This service serves the LLM API.",
      endpointConfiguration: {
        types: [apigw.EndpointType.REGIONAL],
      },
      defaultCorsPreflightOptions: {
        allowHeaders: [
          "Content-Type",
          "X-Amz-Date",
          "Authorization",
          "X-Api-Key",
          "X-Amz-Security-Token",
        ],
        allowMethods: apigw.Cors.ALL_METHODS,
        allowCredentials: true,
        allowOrigins: apigw.Cors.ALL_ORIGINS,
      },
      deployOptions: {
        stageName: "v1",
        metricsEnabled: true,
        loggingLevel: apigw.MethodLoggingLevel.INFO,
        dataTraceEnabled: true,
        tracingEnabled: true,
      },
    });

    const auth = new apigw.CognitoUserPoolsAuthorizer(this, 'ApiAuthorizer', {
      cognitoUserPools: [props.userPool],
    });

    const methodOption: apigw.MethodOptions = {
      authorizer: auth,
      authorizationType: apigw.AuthorizationType.COGNITO,
    };

    // Define the API Gateway Lambda Integration with proxy and no integration responses
    const lambdaEmbeddingIntegration = new apigw.LambdaIntegration(
      embeddingLambda,
      { proxy: true },
    );

    // Define the API Gateway Method
    const apiResourceEmbedding = api.root.addResource("extract");
    apiResourceEmbedding.addMethod("POST", lambdaEmbeddingIntegration, methodOption);

    // Define the API Gateway Lambda Integration with proxy and no integration responses
    const lambdaAosIntegration = new apigw.LambdaIntegration(aosLambda, {
      proxy: true,
    });

    // All AOS wrapper should be within such lambda
    const apiResourceAos = api.root.addResource("aos");
    apiResourceAos.addMethod("POST", lambdaAosIntegration, methodOption);

    // Add Get method to query & search index in OpenSearch, such embedding lambda will be updated for online process
    apiResourceAos.addMethod("GET", lambdaAosIntegration, methodOption);

    // Define the API Gateway Lambda Integration with proxy and no integration responses
    const lambdaDdbIntegration = new apigw.LambdaIntegration(ddbLambda, {
      proxy: true,
    });

    // All AOS wrapper should be within such lambda
    const apiResourceDdb = api.root.addResource("feedback");
    apiResourceDdb.addMethod("POST", lambdaDdbIntegration, methodOption);

    const apiResourceStepFunction = api.root.addResource("etl");
    apiResourceStepFunction.addMethod(
      "POST",
      new apigw.LambdaIntegration(sfnLambda),
      methodOption,
    );

    const apiGetExecution = apiResourceStepFunction.addResource("execution");
    apiGetExecution.addMethod(
      "GET",
      new apigw.LambdaIntegration(getExecutionLambda),
      methodOption,
    );

    const apiListExecution = apiResourceStepFunction.addResource("list-execution");
    apiListExecution.addMethod(
      "GET",
      new apigw.LambdaIntegration(listExecutionLambda),
      methodOption,
    );

    const apiDelExecution = apiResourceStepFunction.addResource("delete-execution");
    apiDelExecution.addMethod(
      "POST",
      new apigw.LambdaIntegration(delExecutionLambda),
      methodOption,
    );

    const apiUploadDoc = apiResourceStepFunction.addResource("upload-s3-url");
    // TODO: Add authorizer after lambda authorizer is completed. 
    // Lambda authorizer should contains cors header or else uploading will fail
    apiUploadDoc.addMethod(
      "POST",
      new apigw.LambdaIntegration(uploadDocLambda),
      methodOption,
    );
    // apiUploadDoc.addMethod(
    //   "POST",
    //   new apigw.LambdaIntegration(uploadDocLambda),
    // );

    const apiListWorkspace = apiResourceStepFunction.addResource("list-workspace");
    apiListWorkspace.addMethod(
      "GET",
      new apigw.LambdaIntegration(listWorkspaceLambda),
      methodOption,
    );

    // Define the API Gateway Lambda Integration to invoke Batch job
    const lambdaBatchIntegration = new apigw.LambdaIntegration(batchLambda, {
      proxy: true,
    });

    // Define the API Gateway Method
    const apiResourceBatch = api.root.addResource("batch");
    apiResourceBatch.addMethod("POST", lambdaBatchIntegration, methodOption);

    if (BuildConfig.DEPLOYMENT_MODE === "ALL") {
      const lambdaExecutor = new DockerImageFunction(this, "lambdaExecutor", {
        code: DockerImageCode.fromImageAsset(
          join(__dirname, "../../../lambda/executor"),
        ),
        timeout: Duration.minutes(15),
        memorySize: 10240,
        vpc: apiVpc,
        vpcSubnets: {
          subnets: apiVpc.privateSubnets,
        },
        securityGroups: [securityGroup],
        architecture: Architecture.X86_64,
        environment: {
          aos_endpoint: domainEndpoint,
          llm_model_endpoint_name: props.instructEndPoint,
          llm_model_id: props.llmModelId,
          embedding_endpoint: props.embeddingEndPoints[0],
          zh_embedding_endpoint: props.embeddingEndPoints[0],
          en_embedding_endpoint: props.embeddingEndPoints[0],
          intent_recognition_embedding_endpoint: props.embeddingEndPoints[0],
          rerank_endpoint: props.rerankEndPoint,
          aos_index: aosIndex,
          aos_index_dict: aosIndexDict,
          sessions_table_name: sessionsTableName,
          messages_table_name: messagesTableName,
          workspace_table: workspaceTableName,
        },
      });

      lambdaExecutor.addToRolePolicy(
        new iam.PolicyStatement({
          // principals: [new iam.AnyPrincipal()],
          actions: [
            "es:ESHttpGet",
            "es:ESHttpPut",
            "es:ESHttpPost",
            "es:ESHttpHead",
            "secretsmanager:GetSecretValue",
            "bedrock:*",
          ],
          effect: iam.Effect.ALLOW,
          resources: ["*"],
        }),
      );
      lambdaExecutor.addToRolePolicy(sqsStatement);
      lambdaExecutor.addEventSource(
        new lambdaEventSources.SqsEventSource(messageQueue, { batchSize: 1 }),
      );
      lambdaExecutor.addToRolePolicy(this.iamHelper.s3Statement);
      lambdaExecutor.addToRolePolicy(this.iamHelper.endpointStatement);
      lambdaExecutor.addToRolePolicy(this.iamHelper.dynamodbStatement);

      // Define the API Gateway Lambda Integration with proxy and no integration responses
      const lambdaExecutorIntegration = new apigw.LambdaIntegration(
        lambdaExecutor,
        { proxy: true },
      );

      // Define the API Gateway Method
      const apiResourceLLM = api.root.addResource("llm");
      apiResourceLLM.addMethod("POST", lambdaExecutorIntegration, methodOption);

      const lambdaDispatcher = new Function(this, "lambdaDispatcher", {
        runtime: Runtime.PYTHON_3_11,
        handler: "main.lambda_handler",
        code: Code.fromAsset(join(__dirname, "../../../lambda/dispatcher")),
        timeout: Duration.minutes(15),
        memorySize: 1024,
        vpc: apiVpc,
        vpcSubnets: {
          subnets: apiVpc.privateSubnets,
        },
        securityGroups: [securityGroup],
        architecture: Architecture.X86_64,
        environment: {
          SQS_QUEUE_URL: messageQueue.queueUrl,
        },
      });
      lambdaDispatcher.addToRolePolicy(sqsStatement);

      const webSocketApi = new WebSocketConstruct(this, "WebSocketApi", {
        dispatcherLambda: lambdaDispatcher,
        sendMessageLambda: lambdaExecutor,
        customAuthorizerLambda: customAuthorizerLambda,
      });
      let wsStage = webSocketApi.websocketApiStage
      this.wsEndpoint = `${wsStage.api.apiEndpoint}/${wsStage.stageName}/`;

      const lambdaOnlineMain = new Function(this, "lambdaOnlineMain", {
        runtime: Runtime.PYTHON_3_12,
        handler: "main.lambda_handler",
        code: Code.fromAsset(
          join(__dirname, "../../../lambda/online/lambda_main"),
        ),
        timeout: Duration.minutes(15),
        memorySize: 4096,
        vpc: apiVpc,
        vpcSubnets: {
          subnets: apiVpc.privateSubnets,
        },
        securityGroups: [securityGroup],
        architecture: Architecture.X86_64,
<<<<<<< HEAD
        layers: [apiLambdaOnlineUtilsLayer, apiLambdaOnlineSourceLayer, apiLambdaJobSourceLayer],
        // environment: {
        //   aos_endpoint: domainEndpoint,
        //   llm_model_endpoint_name: props.instructEndPoint,
        //   llm_model_id: props.llmModelId,
        //   embedding_endpoint: props.embeddingEndPoints[0],
        //   zh_embedding_endpoint: props.embeddingEndPoints[0],
        //   en_embedding_endpoint: props.embeddingEndPoints[0],
        //   intent_recognition_embedding_endpoint: props.embeddingEndPoints[0],
        //   rerank_endpoint: props.rerankEndPoint,
        //   aos_index: aosIndex,
        //   aos_index_dict: aosIndexDict,
        //   sessions_table_name: sessionsTableName,
        //   messages_table_name: messagesTableName,
        //   workspace_table: workspaceTableName,
        // },
=======
        layers: [apiLambdaOnlineUtilsLayer, apiLambdaOnlineSourceLayer],
        environment: {
          aos_endpoint: domainEndpoint,
          rerank_endpoint: props.rerankEndPoint,
          sessions_table_name: sessionsTableName,
          messages_table_name: messagesTableName,
          workspace_table: workspaceTableName,
        },
>>>>>>> 020110d4
      });

      lambdaOnlineMain.addToRolePolicy(
        new iam.PolicyStatement({
          actions: [
            "es:ESHttpGet",
            "es:ESHttpPut",
            "es:ESHttpPost",
            "es:ESHttpHead",
            "secretsmanager:GetSecretValue",
            "bedrock:*",
            "lambda:InvokeFunction",
          ],
          effect: iam.Effect.ALLOW,
          resources: ["*"],
        }),
      );
      lambdaOnlineMain.addToRolePolicy(sqsStatement);
      lambdaOnlineMain.addEventSource(
        new lambdaEventSources.SqsEventSource(messageQueue, { batchSize: 1 }),
      );
      lambdaOnlineMain.addToRolePolicy(this.iamHelper.s3Statement);
      lambdaOnlineMain.addToRolePolicy(this.iamHelper.endpointStatement);
      lambdaOnlineMain.addToRolePolicy(this.iamHelper.dynamodbStatement);

      const lambdaOnlineQueryPreprocess = new Function(this, "lambdaOnlineQueryPreprocess", {
        runtime: Runtime.PYTHON_3_12,
        handler: "query_preprocess.lambda_handler",
        functionName: "Online_Query_Preprocess",
        code: Code.fromAsset(
          join(__dirname, "../../../lambda/online/lambda_query_preprocess"),
        ),
        timeout: Duration.minutes(15),
        memorySize: 4096,
        vpc: apiVpc,
        vpcSubnets: {
          subnets: apiVpc.privateSubnets,
        },
        securityGroups: [securityGroup],
        architecture: Architecture.X86_64,
        layers: [apiLambdaOnlineUtilsLayer, apiLambdaOnlineSourceLayer],
      });

      lambdaOnlineQueryPreprocess.addToRolePolicy(
        new iam.PolicyStatement({
          actions: [
            "es:ESHttpGet",
            "es:ESHttpPut",
            "es:ESHttpPost",
            "es:ESHttpHead",
            "secretsmanager:GetSecretValue",
            "bedrock:*",
            "lambda:InvokeFunction",
          ],
          effect: iam.Effect.ALLOW,
          resources: ["*"],
        }),
      );
      lambdaOnlineQueryPreprocess.addToRolePolicy(this.iamHelper.s3Statement);
      lambdaOnlineQueryPreprocess.addToRolePolicy(this.iamHelper.endpointStatement);
      lambdaOnlineQueryPreprocess.addToRolePolicy(this.iamHelper.dynamodbStatement);

      const lambdaOnlineIntentionDetection = new Function(this, "lambdaOnlineIntentionDetection", {
        runtime: Runtime.PYTHON_3_12,
        handler: "intention_detection.lambda_handler",
        functionName: "Online_Intention_Detection",
        code: Code.fromAsset(
          join(__dirname, "../../../lambda/online/lambda_intention_detection"),
        ),
        timeout: Duration.minutes(15),
        memorySize: 4096,
        vpc: apiVpc,
        vpcSubnets: {
          subnets: apiVpc.privateSubnets,
        },
        securityGroups: [securityGroup],
        architecture: Architecture.X86_64,
        layers: [apiLambdaOnlineUtilsLayer, apiLambdaOnlineSourceLayer],
      });

      const lambdaOnlineAgent = new Function(this, "lambdaOnlineAgent", {
        runtime: Runtime.PYTHON_3_12,
        handler: "agent.lambda_handler",
        functionName: "Online_Agent",
        code: Code.fromAsset(
          join(__dirname, "../../../lambda/online/lambda_agent"),
        ),
        timeout: Duration.minutes(15),
        memorySize: 4096,
        vpc: apiVpc,
        vpcSubnets: {
          subnets: apiVpc.privateSubnets,
        },
        securityGroups: [securityGroup],
        architecture: Architecture.X86_64,
        layers: [apiLambdaOnlineUtilsLayer, apiLambdaOnlineSourceLayer],
      });

      lambdaOnlineAgent.addToRolePolicy(
        new iam.PolicyStatement({
          actions: [
            "es:ESHttpGet",
            "es:ESHttpPut",
            "es:ESHttpPost",
            "es:ESHttpHead",
            "secretsmanager:GetSecretValue",
            "bedrock:*",
            "lambda:InvokeFunction",
          ],
          effect: iam.Effect.ALLOW,
          resources: ["*"],
        }),
      );
      lambdaOnlineAgent.addToRolePolicy(this.iamHelper.s3Statement);
      lambdaOnlineAgent.addToRolePolicy(this.iamHelper.endpointStatement);
      lambdaOnlineAgent.addToRolePolicy(this.iamHelper.dynamodbStatement);

      const lambdaOnlineLLMGenerate = new Function(this, "lambdaOnlineLLMGenerate", {
        runtime: Runtime.PYTHON_3_12,
        handler: "llm_generate.lambda_handler",
        functionName: "Online_LLM_Generate",
        code: Code.fromAsset(
          join(__dirname, "../../../lambda/online/lambda_llm_generate"),
        ),
        timeout: Duration.minutes(15),
        memorySize: 4096,
        vpc: apiVpc,
        vpcSubnets: {
          subnets: apiVpc.privateSubnets,
        },
        securityGroups: [securityGroup],
        architecture: Architecture.X86_64,
        layers: [apiLambdaOnlineUtilsLayer, apiLambdaOnlineSourceLayer],
      });

      lambdaOnlineLLMGenerate.addToRolePolicy(
        new iam.PolicyStatement({
          // principals: [new iam.AnyPrincipal()],
          actions: [
            "es:ESHttpGet",
            "es:ESHttpPut",
            "es:ESHttpPost",
            "es:ESHttpHead",
            "secretsmanager:GetSecretValue",
            "bedrock:*",
            "lambda:InvokeFunction",
          ],
          effect: iam.Effect.ALLOW,
          resources: ["*"],
        }),
      );
      lambdaOnlineLLMGenerate.addToRolePolicy(this.iamHelper.s3Statement);
      lambdaOnlineLLMGenerate.addToRolePolicy(this.iamHelper.endpointStatement);
      lambdaOnlineLLMGenerate.addToRolePolicy(this.iamHelper.dynamodbStatement);

      const lambdaOnlineFunctionAWSAPI = new Function(this, "lambdaOnlineFunctionAWSAPI", {
        runtime: Runtime.PYTHON_3_12,
        handler: "aws_api.lambda_handler",
        functionName: "Online_Function_AWS_API",
        code: Code.fromAsset(
          join(__dirname, "../../../lambda/online/functions/lambda_aws_api"),
        ),
        timeout: Duration.minutes(15),
        memorySize: 4096,
        vpc: apiVpc,
        vpcSubnets: {
          subnets: apiVpc.privateSubnets,
        },
        securityGroups: [securityGroup],
        architecture: Architecture.X86_64,
        layers: [apiLambdaOnlineUtilsLayer, apiLambdaOnlineSourceLayer],
      });

      const lambdaOnlineFunctionRetriever = new Function(this, "lambdaOnlineFunctionRetriever", {
        runtime: Runtime.PYTHON_3_12,
        handler: "retriever.lambda_handler",
        functionName: "Online_Function_Retriever",
        code: Code.fromAsset(
          join(__dirname, "../../../lambda/online/functions/lambda_retriever"),
        ),
        timeout: Duration.minutes(15),
        memorySize: 4096,
        vpc: apiVpc,
        vpcSubnets: {
          subnets: apiVpc.privateSubnets,
        },
        securityGroups: [securityGroup],
        architecture: Architecture.X86_64,
        layers: [apiLambdaOnlineUtilsLayer, apiLambdaOnlineSourceLayer, apiLambdaJobSourceLayer],
      });

      lambdaOnlineQueryPreprocess.grantInvoke(lambdaOnlineMain);

      lambdaOnlineIntentionDetection.grantInvoke(lambdaOnlineMain);

      lambdaOnlineAgent.grantInvoke(lambdaOnlineMain);
      
      lambdaOnlineLLMGenerate.grantInvoke(lambdaOnlineMain);
      lambdaOnlineLLMGenerate.grantInvoke(lambdaOnlineQueryPreprocess);
      lambdaOnlineLLMGenerate.grantInvoke(lambdaOnlineAgent);

      lambdaOnlineFunctionAWSAPI.grantInvoke(lambdaOnlineMain);

      lambdaOnlineFunctionRetriever.grantInvoke(lambdaOnlineMain);
      lambdaOnlineFunctionRetriever.grantInvoke(lambdaOnlineIntentionDetection);

      // Define the API Gateway Lambda Integration with proxy and no integration responses
      const lambdaExecutorIntegrationV2 = new apigw.LambdaIntegration(
        lambdaOnlineMain,
        { proxy: true },
      );

      // Define the API Gateway Method
      const apiResourceLLMV2 = api.root.addResource("llmv2");
      apiResourceLLMV2.addMethod("POST", lambdaExecutorIntegrationV2, methodOption);

      const lambdaDispatcherV2 = new Function(this, "lambdaDispatcherV2", {
        runtime: Runtime.PYTHON_3_11,
        handler: "main.lambda_handler",
        code: Code.fromAsset(join(__dirname, "../../../lambda/dispatcher")),
        timeout: Duration.minutes(15),
        memorySize: 1024,
        vpc: apiVpc,
        vpcSubnets: {
          subnets: apiVpc.privateSubnets,
        },
        securityGroups: [securityGroup],
        architecture: Architecture.X86_64,
        environment: {
          SQS_QUEUE_URL: messageQueueV2.queueUrl,
        },
      });
      lambdaDispatcherV2.addToRolePolicy(sqsStatement);

      const webSocketApiV2 = new WebSocketConstruct(this, "WebSocketApiV2", {
        dispatcherLambda: lambdaDispatcherV2,
        sendMessageLambda: lambdaOnlineMain,
        customAuthorizerLambda: customAuthorizerLambda,
      });
      let wsStageV2 = webSocketApiV2.websocketApiStage
      this.wsEndpointV2 = `${wsStageV2.api.apiEndpoint}/${wsStageV2.stageName}/`;

    }

    this.apiEndpoint = api.url;
    this.documentBucket = s3Bucket.bucketName;
  }
}<|MERGE_RESOLUTION|>--- conflicted
+++ resolved
@@ -596,25 +596,7 @@
         },
         securityGroups: [securityGroup],
         architecture: Architecture.X86_64,
-<<<<<<< HEAD
         layers: [apiLambdaOnlineUtilsLayer, apiLambdaOnlineSourceLayer, apiLambdaJobSourceLayer],
-        // environment: {
-        //   aos_endpoint: domainEndpoint,
-        //   llm_model_endpoint_name: props.instructEndPoint,
-        //   llm_model_id: props.llmModelId,
-        //   embedding_endpoint: props.embeddingEndPoints[0],
-        //   zh_embedding_endpoint: props.embeddingEndPoints[0],
-        //   en_embedding_endpoint: props.embeddingEndPoints[0],
-        //   intent_recognition_embedding_endpoint: props.embeddingEndPoints[0],
-        //   rerank_endpoint: props.rerankEndPoint,
-        //   aos_index: aosIndex,
-        //   aos_index_dict: aosIndexDict,
-        //   sessions_table_name: sessionsTableName,
-        //   messages_table_name: messagesTableName,
-        //   workspace_table: workspaceTableName,
-        // },
-=======
-        layers: [apiLambdaOnlineUtilsLayer, apiLambdaOnlineSourceLayer],
         environment: {
           aos_endpoint: domainEndpoint,
           rerank_endpoint: props.rerankEndPoint,
@@ -622,7 +604,6 @@
           messages_table_name: messagesTableName,
           workspace_table: workspaceTableName,
         },
->>>>>>> 020110d4
       });
 
       lambdaOnlineMain.addToRolePolicy(
