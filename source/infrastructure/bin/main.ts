/**********************************************************************************************************************
 *  Copyright Amazon.com, Inc. or its affiliates. All Rights Reserved.                                                *
 *                                                                                                                    *
 *  Licensed under the Apache License, Version 2.0 (the "License"). You may not use this file except in compliance    *
 *  with the License. A copy of the License is located at                                                             *
 *                                                                                                                    *
 *      http://www.apache.org/licenses/LICENSE-2.0                                                                    *
 *                                                                                                                    *
 *  or in the 'license' file accompanying this file. This file is distributed on an 'AS IS' BASIS, WITHOUT WARRANTIES *
 *  OR CONDITIONS OF ANY KIND, express or implied. See the License for the specific language governing permissions    *
 *  and limitations under the License.                                                                                *
 *********************************************************************************************************************/

import { App, CfnOutput, Stack, StackProps } from "aws-cdk-lib";
import { Construct } from "constructs";
import * as dotenv from "dotenv";
import { getConfig } from "./config";
import { SystemConfig } from "../lib/shared/types";
import { SharedConstruct, SharedConstructOutputs } from "../lib/shared/shared-construct";
import { ApiConstruct, ApiConstructOutputs } from "../lib/api/api-stack";
import { ModelConstruct, ModelConstructOutputs } from "../lib/model/model-construct";
import { KnowledgeBaseStack, KnowledgeBaseStackOutputs } from "../lib/knowledge-base/knowledge-base-stack";
import { ChatStack, ChatStackOutputs } from "../lib/chat/chat-stack";
import { WorkspaceStack } from "../lib/workspace/workspace-stack";
import { UIStack } from "../lib/ui/ui-stack";
import { Fn } from "aws-cdk-lib";

dotenv.config();

export interface RootStackProps extends StackProps {
  readonly config: SystemConfig;
  readonly userPoolId: string;
  readonly oidcClientId: string;
  readonly oidcIssuer: string;
  readonly oidcLogoutUrl: string;
  readonly portalBucketName: string;
  readonly portalUrl: string;
}

export class RootStack extends Stack {
  public sharedConstruct: SharedConstructOutputs;
  public apiConstruct: ApiConstructOutputs;
  public modelConstruct: ModelConstructOutputs;
  public config: SystemConfig;

  constructor(scope: Construct, id: string, props: RootStackProps) {
    super(scope, id, props);
    this.templateOptions.description = "(SO8034) - Intelli-Agent";

    const sharedConstruct = new SharedConstruct(this, "shared-construct", {
      config: props.config,
    });

    let knowledgeBaseStack: KnowledgeBaseStack = {} as KnowledgeBaseStack;
    let knowledgeBaseStackOutputs: KnowledgeBaseStackOutputs = {} as KnowledgeBaseStackOutputs;
    let chatStackOutputs: ChatStackOutputs = {} as ChatStackOutputs;

    const modelConstruct = new ModelConstruct(this, "model-construct", {
      config: props.config,
      sharedConstructOutputs: sharedConstruct,
    });
    modelConstruct.node.addDependency(sharedConstruct);

    if (props.config.knowledgeBase.enabled && props.config.knowledgeBase.knowledgeBaseType.intelliAgentKb.enabled) {
      knowledgeBaseStack = new KnowledgeBaseStack(this, "knowledge-base-stack", {
        config: props.config,
        sharedConstructOutputs: sharedConstruct,
        modelConstructOutputs: modelConstruct,
        uiPortalBucketName: props.portalBucketName,
      });
      knowledgeBaseStack.node.addDependency(sharedConstruct);
      knowledgeBaseStack.node.addDependency(modelConstruct);
      knowledgeBaseStackOutputs = knowledgeBaseStack;
    }

    if (props.config.chat.enabled) {
      const chatStack = new ChatStack(this, "chat-stack", {
        config: props.config,
        sharedConstructOutputs: sharedConstruct,
        modelConstructOutputs: modelConstruct,
        domainEndpoint: knowledgeBaseStackOutputs.aosDomainEndpoint,
      });
      chatStackOutputs = chatStack;
    }
    
    const apiConstruct = new ApiConstruct(this, "api-construct", {
      config: props.config,
      sharedConstructOutputs: sharedConstruct,
      modelConstructOutputs: modelConstruct,
      knowledgeBaseStackOutputs: knowledgeBaseStackOutputs,
      chatStackOutputs: chatStackOutputs,
      userPoolId: props.userPoolId,
      oidcClientId: props.oidcClientId,
    });
    apiConstruct.node.addDependency(sharedConstruct);
    apiConstruct.node.addDependency(modelConstruct);

    this.sharedConstruct = sharedConstruct;
    this.apiConstruct = apiConstruct;
    this.modelConstruct = modelConstruct;
    this.config = props.config;

    new CfnOutput(this, "API Endpoint Address", {
      value: apiConstruct.apiEndpoint,
    });
    new CfnOutput(this, "Web Portal URL", {
      value: props.portalUrl,
      description: "Web portal url",
    });
    new CfnOutput(this, "WebSocket Endpoint Address", {
      value: apiConstruct.wsEndpoint,
    });
    new CfnOutput(this, "OIDC Client ID", {
      value: props.oidcClientId,
    });
    new CfnOutput(this, "User Pool ID", {
      value: props.userPoolId,
    });
  }
}


const config = getConfig();

// For development, use account/region from CDK CLI
const devEnv = {
  account: process.env.CDK_DEFAULT_ACCOUNT || process.env.AWS_ACCOUNT_ID,
  region: process.env.CDK_DEFAULT_REGION || process.env.AWS_REGION || "us-east-1",
};

const app = new App();
let stackName = "ai-customer-service"
if(config.prefix && config.prefix.trim().length > 0){
  stackName = `${config.prefix}-ai-customer-service`;
}

const uiStack = new UIStack(app, `${stackName}-frontend`, {
  config: config,
  env: devEnv,
  suppressTemplateIndentation: true,
});

const rootStack = new RootStack(app, stackName, {
  config,
  env: devEnv,
  userPoolId: Fn.importValue(`${stackName}-frontend-user-pool-id`),
  oidcClientId: Fn.importValue(`${stackName}-frontend-oidc-client-id`),
  oidcIssuer: Fn.importValue(`${stackName}-frontend-oidc-issuer`),
  oidcLogoutUrl: Fn.importValue(`${stackName}-frontend-oidc-logout-url`),
  portalBucketName: Fn.importValue(`${stackName}-frontend-portal-bucket-name`),
  portalUrl: Fn.importValue(`${stackName}-frontend-portal-url`),
  suppressTemplateIndentation: true,
});

const workspaceStack = new WorkspaceStack(app, `${stackName}-workspace`, {
  env: devEnv,
  config: config,
  sharedConstructOutputs: rootStack.sharedConstruct,
  apiConstructOutputs: rootStack.apiConstruct,
  modelConstructOutputs: rootStack.modelConstruct,
  userPoolId: Fn.importValue(`${stackName}-frontend-user-pool-id`),
  oidcClientId: Fn.importValue(`${stackName}-frontend-oidc-client-id`),
  oidcIssuer: Fn.importValue(`${stackName}-frontend-oidc-issuer`),
  oidcLogoutUrl: Fn.importValue(`${stackName}-frontend-oidc-logout-url`),
  portalBucketName: Fn.importValue(`${stackName}-frontend-portal-bucket-name`),
  clientPortalBucketName: Fn.importValue(`${stackName}-frontend-client-portal-bucket-name`),
  portalUrl: Fn.importValue(`${stackName}-frontend-portal-url`),
  clientPortalUrl: Fn.importValue(`${stackName}-frontend-client-portal-url`),
  suppressTemplateIndentation: true,
<<<<<<< HEAD
  userPoolId: Fn.importValue(`${stackName}-frontend-user-pool-id`),
  oidcClientId: Fn.importValue(`${stackName}-frontend-oidc-client-id`),
  oidcIssuer: Fn.importValue(`${stackName}-frontend-oidc-issuer`),
  oidcLogoutUrl: Fn.importValue(`${stackName}-frontend-oidc-logout-url`),
  oidcRegion: Fn.importValue(`${stackName}-frontend-oidc-region`),
  oidcDomain: Fn.importValue(`${stackName}-frontend-oidc-domain`)
=======
>>>>>>> 12e074eb
});
// Add dependencies
rootStack.addDependency(uiStack);
workspaceStack.addDependency(rootStack);
workspaceStack.addDependency(uiStack);

app.synth();<|MERGE_RESOLUTION|>--- conflicted
+++ resolved
@@ -88,9 +88,7 @@
       sharedConstructOutputs: sharedConstruct,
       modelConstructOutputs: modelConstruct,
       knowledgeBaseStackOutputs: knowledgeBaseStackOutputs,
-      chatStackOutputs: chatStackOutputs,
-      userPoolId: props.userPoolId,
-      oidcClientId: props.oidcClientId,
+      chatStackOutputs: chatStackOutputs
     });
     apiConstruct.node.addDependency(sharedConstruct);
     apiConstruct.node.addDependency(modelConstruct);
@@ -167,15 +165,8 @@
   portalUrl: Fn.importValue(`${stackName}-frontend-portal-url`),
   clientPortalUrl: Fn.importValue(`${stackName}-frontend-client-portal-url`),
   suppressTemplateIndentation: true,
-<<<<<<< HEAD
-  userPoolId: Fn.importValue(`${stackName}-frontend-user-pool-id`),
-  oidcClientId: Fn.importValue(`${stackName}-frontend-oidc-client-id`),
-  oidcIssuer: Fn.importValue(`${stackName}-frontend-oidc-issuer`),
-  oidcLogoutUrl: Fn.importValue(`${stackName}-frontend-oidc-logout-url`),
   oidcRegion: Fn.importValue(`${stackName}-frontend-oidc-region`),
   oidcDomain: Fn.importValue(`${stackName}-frontend-oidc-domain`)
-=======
->>>>>>> 12e074eb
 });
 // Add dependencies
 rootStack.addDependency(uiStack);
