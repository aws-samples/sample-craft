import { NestedStack, StackProps, RemovalPolicy, Duration, Aws } from 'aws-cdk-lib';
import { Construct } from 'constructs';

import * as iam from 'aws-cdk-lib/aws-iam';
import * as api from 'aws-cdk-lib/aws-apigateway';
import * as glue from '@aws-cdk/aws-glue-alpha';
import * as sfn from 'aws-cdk-lib/aws-stepfunctions';
import * as tasks from 'aws-cdk-lib/aws-stepfunctions-tasks';
import * as ec2 from 'aws-cdk-lib/aws-ec2';
import * as sns from 'aws-cdk-lib/aws-sns';
import * as subscriptions from 'aws-cdk-lib/aws-sns-subscriptions';
import * as s3 from 'aws-cdk-lib/aws-s3';
import * as s3assets from 'aws-cdk-lib/aws-s3-assets';
import * as s3deploy from 'aws-cdk-lib/aws-s3-deployment';
import path from "path";
import * as lambda from 'aws-cdk-lib/aws-lambda';
import { DockerImageCode, Architecture, DockerImageFunction} from 'aws-cdk-lib/aws-lambda';
import { join } from "path";
import { off } from 'process';

interface etlStackProps extends StackProps {
    _vpc: ec2.Vpc;
    _subnets: ec2.ISubnet[];
    _securityGroups: ec2.SecurityGroup;
    _domainEndpoint: string;
    _embeddingEndpoint: string;
    _region: string;
    _subEmail: string;
}

export class EtlStack extends NestedStack {
    _sfnOutput;
    _jobName;
    _jobArn;

    constructor(scope: Construct, id: string, props: etlStackProps) {
        super(scope, id, props);

        const connection = new glue.Connection(this, 'GlueJobConnection', {
            type: glue.ConnectionType.NETWORK,
            subnet: props._subnets[0],
            securityGroups: [props._securityGroups],
        });

        const _S3Bucket = new s3.Bucket(this, 'llm-bot-glue-lib', {
            bucketName: `llm-bot-glue-lib-${Aws.ACCOUNT_ID}-${Aws.REGION}`,
            blockPublicAccess: s3.BlockPublicAccess.BLOCK_ALL,
        });

        const extraPythonFiles = new s3deploy.BucketDeployment(this, 'extraPythonFiles', {
            sources: [s3deploy.Source.asset('src/scripts/dep/dist')],
            destinationBucket: _S3Bucket,
            // destinationKeyPrefix: 'llm_bot_dep-0.1.0-py3-none-any.whl',
        });

        // Assemble the extra python files list using _S3Bucket.s3UrlForObject('llm_bot_dep-0.1.0-py3-none-any.whl') and _S3Bucket.s3UrlForObject('nougat_ocr-0.1.17-py3-none-any.whl') and convert to string
        const extraPythonFilesList = [_S3Bucket.s3UrlForObject('llm_bot_dep-0.1.0-py3-none-any.whl')].join(',');

        const glueRole = new iam.Role(this, 'ETLGlueJobRole', {
            assumedBy: new iam.ServicePrincipal('glue.amazonaws.com'),
            // the role is used by the glue job to access AOS and by default it has 1 hour session duration which is not enough for the glue job to finish the embedding injection
            maxSessionDuration: Duration.hours(12),
        });
        glueRole.addToPrincipalPolicy(
            new iam.PolicyStatement({
                actions: [
                    "sagemaker:InvokeEndpointAsync",
                    "sagemaker:InvokeEndpoint",
                    "s3:*",
                    "es:*",
                    "glue:*",
                    "ec2:*",
                    // cloudwatch logs
                    "logs:*",
                ],
                effect: iam.Effect.ALLOW,
                resources: ['*'],
            })
        )

        // Creata glue job to process files speicified in s3 bucket and prefix
        const glueJob = new glue.Job(this, 'PythonShellJob', {
            executable: glue.JobExecutable.pythonShell({
                glueVersion: glue.GlueVersion.V3_0,
                pythonVersion: glue.PythonVersion.THREE_NINE,
                script: glue.Code.fromAsset(path.join(__dirname, 'scripts/glue-job-script.py')),
            }),
            // Worker Type is not supported for Job Command pythonshell and Both workerType and workerCount must be set...
            // workerType: glue.WorkerType.G_2X,
            // workerCount: 2,
            maxConcurrentRuns: 200,
            maxRetries: 1,
            connections: [connection],
            maxCapacity: 1,
            role: glueRole,
            defaultArguments: {
                '--S3_BUCKET.$': sfn.JsonPath.stringAt('$.s3Bucket'),
                '--S3_PREFIX.$': sfn.JsonPath.stringAt('$.s3Prefix'),
                '--QA_ENHANCEMENT.$': sfn.JsonPath.stringAt('$.qaEnhance'),
                '--AOS_ENDPOINT': props._domainEndpoint,
                '--REGION': props._region,
                '--EMBEDDING_MODEL_ENDPOINT': props._embeddingEndpoint,
                '--DOC_INDEX_TABLE': 'chatbot-index',
                '--additional-python-modules': 'langchain==0.0.312,beautifulsoup4==4.12.2,requests-aws4auth==1.2.3,boto3==1.28.69,openai==0.28.1,nougat-ocr==0.1.17,pyOpenSSL==23.3.0,tenacity==8.2.3,markdownify==0.11.6',
                // add multiple extra python files
                '--extra-py-files': extraPythonFilesList
            }
        });

        // Create SNS topic and subscription to notify when glue job is completed
        const topic = new sns.Topic(this, 'etl-topic', {
            displayName: 'etl-topic',
            topicName: 'etl-topic',
        });
        topic.addSubscription(new subscriptions.EmailSubscription(props._subEmail));

        // Lambda function to for file deduplication and glue job allocation based on file number
        const lambdaETL = new DockerImageFunction(this,
            "lambdaETL", {
            code: DockerImageCode.fromImageAsset(join(__dirname, "../src/lambda/etl")),
            timeout: Duration.minutes(15),
            memorySize: 1024,
            architecture: Architecture.X86_64,
          });

          lambdaETL.addToRolePolicy(new iam.PolicyStatement({
            actions: [
                // glue job
                "glue:StartJobRun",
                "s3:List*",
                "s3:Put*",
                "s3:Get*",
            ],
            effect: iam.Effect.ALLOW,
            resources: ['*'],
            }
        ))

        const lambdaETLIntegration = new tasks.LambdaInvoke(this, 'lambdaETLIntegration', {
            lambdaFunction: lambdaETL,
            // Use the result of this invocation to decide how many Glue jobs to run
            resultSelector: {
                "processedPayload": {
                    'batchIndices.$': '$.Payload.batchIndices',
                    's3Bucket.$': '$.Payload.s3Bucket',
                    's3Prefix.$': '$.Payload.s3Prefix',
                    'qaEnhance.$': '$.Payload.qaEnhance',
                    'offline.$': '$.Payload.offline',
                }
            },
            // we need the original input
            resultPath: '$.TaskResult',
            outputPath: '$.TaskResult.processedPayload',
        });

        const offlineChoice = new sfn.Choice(this, 'Offline or Online', {
            comment: 'Check if the job is offline or online',
        });

        const offlineGlueJob = new tasks.GlueStartJobRun(this, 'OfflineGlueJob', {
            glueJobName: glueJob.jobName,
            integrationPattern: sfn.IntegrationPattern.RUN_JOB,
            arguments: sfn.TaskInput.fromObject({
                '--job-language': 'python',
                '--JOB_NAME': glueJob.jobName,
                '--S3_BUCKET.$': '$.s3Bucket',
                '--S3_PREFIX.$': '$.s3Prefix',
                '--AOS_ENDPOINT': props._domainEndpoint,
                '--EMBEDDING_MODEL_ENDPOINT': props._embeddingEndpoint,
                '--REGION': props._region,
                '--OFFLINE': 'true',
                '--QA_ENHANCEMENT.$': '$.qaEnhance',
                // Convert the numeric index to a string
                '--BATCH_INDICE.$': 'States.Format(\'{}\', $.batchIndices)',
            }),
        });

<<<<<<< HEAD
        // Define a Map state to run multiple Glue jobs in parallel based on the number of files to process
        const mapState = new sfn.Map(this, 'MapState', {
            // inputPath should point to the root since we want to pass the entire payload to the iterator
            inputPath: '$',
            // itemsPath should reference an array. We need to construct this array based on batchIndices
            itemsPath: sfn.JsonPath.stringAt('$.batchIndices'), 
            // set the max concurrency to 0 to run all the jobs in parallel
            maxConcurrency: 0,
            parameters: {
                // These parameters are passed to each iteration of the map state
                's3Bucket.$': '$.s3Bucket',
                's3Prefix.$': '$.s3Prefix',
                'qaEnhance.$': '$.qaEnhance',
                // 'index' is a special variable within the Map state that represents the current index
                'batchIndices.$': '$$.Map.Item.Index' // Add this if you need to know the index of the current item in the map state
              },
            resultPath: '$.mapResults',
        });

        mapState.iterator(offlineGlueJob);

        // multiplex the same glue job to offline and online
=======
        // Multiplex the same glue job to offline and online
>>>>>>> cac7360d
        const onlineGlueJob = new tasks.GlueStartJobRun(this, 'OnlineGlueJob', {
            glueJobName: glueJob.jobName,
            integrationPattern: sfn.IntegrationPattern.RUN_JOB,
            arguments: sfn.TaskInput.fromObject({
                '--job-language': 'python',
                '--JOB_NAME': glueJob.jobName,
                '--S3_BUCKET.$': '$.s3Bucket',
                '--S3_PREFIX.$': '$.s3Prefix',
                '--AOS_ENDPOINT': props._domainEndpoint,
                '--EMBEDDING_MODEL_ENDPOINT': props._embeddingEndpoint,
                '--REGION': props._region,
                '--OFFLINE': 'false',
                '--QA_ENHANCEMENT.$': '$.qaEnhance',
            }),
        });

        // Notify the result of the glue job
        const notifyTask = new tasks.SnsPublish(this, 'NotifyTask', {
            integrationPattern: sfn.IntegrationPattern.REQUEST_RESPONSE,
            topic: topic,
            message: sfn.TaskInput.fromText(`Glue job ${glueJob.jobName} completed!`),
        });

        offlineChoice.when(sfn.Condition.booleanEquals('$.offline', true), mapState)
            .when(sfn.Condition.booleanEquals('$.offline', false), onlineGlueJob)
        
        // add the notify task to both online and offline branches
        mapState.next(notifyTask);

        const sfnDefinition = lambdaETLIntegration.next(offlineChoice)
    
        const sfnStateMachine = new sfn.StateMachine(this, 'ETLState', {
            definitionBody: sfn.DefinitionBody.fromChainable(sfnDefinition),
            stateMachineType: sfn.StateMachineType.STANDARD,
            // Align with the glue job timeout
            timeout: Duration.minutes(2880),
        });

        // Export the Step function to be used in API Gateway
        this._sfnOutput = sfnStateMachine;
        this._jobName = glueJob.jobName;
        this._jobArn = glueJob.jobArn;
    }
}<|MERGE_RESOLUTION|>--- conflicted
+++ resolved
@@ -175,7 +175,6 @@
             }),
         });
 
-<<<<<<< HEAD
         // Define a Map state to run multiple Glue jobs in parallel based on the number of files to process
         const mapState = new sfn.Map(this, 'MapState', {
             // inputPath should point to the root since we want to pass the entire payload to the iterator
@@ -198,9 +197,6 @@
         mapState.iterator(offlineGlueJob);
 
         // multiplex the same glue job to offline and online
-=======
-        // Multiplex the same glue job to offline and online
->>>>>>> cac7360d
         const onlineGlueJob = new tasks.GlueStartJobRun(this, 'OnlineGlueJob', {
             glueJobName: glueJob.jobName,
             integrationPattern: sfn.IntegrationPattern.RUN_JOB,
