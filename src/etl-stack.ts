import { NestedStack, StackProps, RemovalPolicy, Duration, Aws } from 'aws-cdk-lib';
import { Construct } from 'constructs';

import * as iam from 'aws-cdk-lib/aws-iam';
import * as api from 'aws-cdk-lib/aws-apigateway';
import * as glue from '@aws-cdk/aws-glue-alpha';
import * as sfn from 'aws-cdk-lib/aws-stepfunctions';
import * as tasks from 'aws-cdk-lib/aws-stepfunctions-tasks';
import * as ec2 from 'aws-cdk-lib/aws-ec2';
import * as sns from 'aws-cdk-lib/aws-sns';
import * as subscriptions from 'aws-cdk-lib/aws-sns-subscriptions';
import * as s3 from 'aws-cdk-lib/aws-s3';
import * as s3assets from 'aws-cdk-lib/aws-s3-assets';
import * as s3deploy from 'aws-cdk-lib/aws-s3-deployment';
import path from "path";

interface etlStackProps extends StackProps {
    _vpc: ec2.Vpc;
    _subnets: ec2.ISubnet[];
    _securityGroups: ec2.SecurityGroup;
    _domainEndpoint: string;
    _embeddingEndpoint: string;
    _region: string;
    _subEmail: string;
}

export class EtlStack extends NestedStack {
    _sfnOutput;
    _jobName;
    _jobArn;

    constructor(scope: Construct, id: string, props: etlStackProps) {
        super(scope, id, props);

        const connection = new glue.Connection(this, 'GlueJobConnection', {
            type: glue.ConnectionType.NETWORK,
            subnet: props._subnets[0],
            securityGroups: [props._securityGroups],
        });

        const _S3Bucket = new s3.Bucket(this, 'llm-bot-glue-lib', {
            bucketName: `llm-bot-glue-lib-${Aws.ACCOUNT_ID}-${Aws.REGION}`,
            blockPublicAccess: s3.BlockPublicAccess.BLOCK_ALL,
        });

        const extraPythonFiles = new s3deploy.BucketDeployment(this, 'extraPythonFiles', {
            sources: [s3deploy.Source.asset('src/scripts/dep/dist')],
            destinationBucket: _S3Bucket,
            // destinationKeyPrefix: 'llm_bot_dep-0.1.0-py3-none-any.whl',
        });

<<<<<<< HEAD
        // Assemble the extra python files list using _S3Bucket.s3UrlForObject('llm_bot_dep-0.1.0-py3-none-any.whl') and _S3Bucket.s3UrlForObject('nougat_ocr-0.1.17-py3-none-any.whl') and convert to string
        const extraPythonFilesList = [_S3Bucket.s3UrlForObject('llm_bot_dep-0.1.0-py3-none-any.whl'), _S3Bucket.s3UrlForObject('nougat_ocr-0.1.17-py3-none-any.whl')].join(',');

        // Creata glue job to process files speicified in s3 bucket and prefix
=======
        // Create a glue job to process files specified in s3 bucket and prefix
>>>>>>> 95adbc81
        const glueJob = new glue.Job(this, 'PythonShellJob', {
            executable: glue.JobExecutable.pythonShell({
                glueVersion: glue.GlueVersion.V1_0,
                pythonVersion: glue.PythonVersion.THREE_NINE,
                script: glue.Code.fromAsset(path.join(__dirname, 'scripts/glue-job-script.py')),
                // s3 location of the python script
                // extraPythonFiles: [glue.Code.fromAsset(path.join(__dirname, 'scripts/llm_bot_dep-0.1.0-py3-none-any.whl'))],
                // extraPythonFiles: [extraPythonFiles],
            }),
            maxConcurrentRuns: 200,
            maxRetries: 3,
            connections: [connection],
            maxCapacity: 1,
            defaultArguments: {
                '--S3_BUCKET.$': sfn.JsonPath.stringAt('$.s3Bucket'),
                '--S3_PREFIX.$': sfn.JsonPath.stringAt('$.s3Prefix'),
                '--AOS_ENDPOINT': props._domainEndpoint,
                '--REGION': props._region,
                '--EMBEDDING_MODEL_ENDPOINT': props._embeddingEndpoint,
                '--DOC_INDEX_TABLE': 'chatbot-index',
                '--additional-python-modules': 'pdfminer.six==20221105,gremlinpython==3.7.0,langchain==0.0.312,beautifulsoup4==4.12.2,requests-aws4auth==1.2.3,boto3==1.28.69,nougat-ocr==0.1.17,openai==0.28.1',
                // add multiple extra python files
                '--extra-py-files': extraPythonFilesList
            }
        });

        glueJob.role.addToPrincipalPolicy(
            new iam.PolicyStatement({
                actions: [
                    "sagemaker:InvokeEndpointAsync",
                    "sagemaker:InvokeEndpoint",
                    "s3:*",
                    "es:*",
                ],
                effect: iam.Effect.ALLOW,
                resources: ['*'],
            })
        )

        // Create SNS topic and subscription to notify when glue job is completed
        const topic = new sns.Topic(this, 'etl-topic', {
            displayName: 'etl-topic',
            topicName: 'etl-topic',
        });
        topic.addSubscription(new subscriptions.EmailSubscription(props._subEmail));

        const offlineChoice = new sfn.Choice(this, 'Offline or Online', {
            comment: 'Check if the job is offline or online',
        });

        const offlineGlueJob = new tasks.GlueStartJobRun(this, 'OfflineGlueJob', {
            glueJobName: glueJob.jobName,
            integrationPattern: sfn.IntegrationPattern.RUN_JOB,
            arguments: sfn.TaskInput.fromObject({
                '--job-language': 'python',
                '--JOB_NAME': glueJob.jobName,
                '--S3_BUCKET.$': '$.s3Bucket',
                '--S3_PREFIX.$': '$.s3Prefix',
                '--AOS_ENDPOINT': props._domainEndpoint,
                '--EMBEDDING_MODEL_ENDPOINT': props._embeddingEndpoint,
                '--REGION': props._region,
                '--OFFLINE': 'true',
            }),
        });

        // multiplex the same glue job to offline and online
        const onlineGlueJob = new tasks.GlueStartJobRun(this, 'OnlineGlueJob', {
            glueJobName: glueJob.jobName,
            integrationPattern: sfn.IntegrationPattern.RUN_JOB,
            arguments: sfn.TaskInput.fromObject({
                '--job-language': 'python',
                '--JOB_NAME': glueJob.jobName,
                '--S3_BUCKET.$': '$.s3Bucket',
                '--S3_PREFIX.$': '$.s3Prefix',
                '--AOS_ENDPOINT': props._domainEndpoint,
                '--EMBEDDING_MODEL_ENDPOINT': props._embeddingEndpoint,
                '--REGION': props._region,
                '--OFFLINE': 'false',
            }),
        });

        // Notify the result of the glue job
        const notifyTask = new tasks.SnsPublish(this, 'NotifyTask', {
            integrationPattern: sfn.IntegrationPattern.REQUEST_RESPONSE,
            topic: topic,
            message: sfn.TaskInput.fromText(`Glue job ${glueJob.jobName} completed!`),
        });

        const sfnDefinition = offlineChoice
        .when(sfn.Condition.stringEquals('$.offline', 'true'), offlineGlueJob)
        .when(sfn.Condition.stringEquals('$.offline', 'false'), onlineGlueJob)
        .afterwards().next(notifyTask);
    
        const sfnStateMachine = new sfn.StateMachine(this, 'ETLState', {
            definitionBody: sfn.DefinitionBody.fromChainable(sfnDefinition),
            stateMachineType: sfn.StateMachineType.STANDARD,
            timeout: Duration.minutes(60),
        });

        // Export the Step function to be used in API Gateway
        this._sfnOutput = sfnStateMachine;
        this._jobName = glueJob.jobName;
        this._jobArn = glueJob.jobArn;
    }
}<|MERGE_RESOLUTION|>--- conflicted
+++ resolved
@@ -49,14 +49,10 @@
             // destinationKeyPrefix: 'llm_bot_dep-0.1.0-py3-none-any.whl',
         });
 
-<<<<<<< HEAD
         // Assemble the extra python files list using _S3Bucket.s3UrlForObject('llm_bot_dep-0.1.0-py3-none-any.whl') and _S3Bucket.s3UrlForObject('nougat_ocr-0.1.17-py3-none-any.whl') and convert to string
         const extraPythonFilesList = [_S3Bucket.s3UrlForObject('llm_bot_dep-0.1.0-py3-none-any.whl'), _S3Bucket.s3UrlForObject('nougat_ocr-0.1.17-py3-none-any.whl')].join(',');
 
         // Creata glue job to process files speicified in s3 bucket and prefix
-=======
-        // Create a glue job to process files specified in s3 bucket and prefix
->>>>>>> 95adbc81
         const glueJob = new glue.Job(this, 'PythonShellJob', {
             executable: glue.JobExecutable.pythonShell({
                 glueVersion: glue.GlueVersion.V1_0,
