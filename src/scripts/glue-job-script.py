--- conflicted
+++ resolved
@@ -10,12 +10,9 @@
 
 from typing import Generator, Any, Dict, Iterable, List, Optional, Tuple
 from bs4 import BeautifulSoup
-<<<<<<< HEAD
-from langchain.document_loaders import PDFMinerPDFasHTMLLoader
+
 from langchain.text_splitter import RecursiveCharacterTextSplitter
-=======
 from langchain.document_loaders import PDFMinerPDFasHTMLLoader, CSVLoader
->>>>>>> 95adbc81
 from langchain.docstore.document import Document
 from langchain.vectorstores import OpenSearchVectorSearch
 from opensearchpy import RequestsHttpConnection
@@ -348,7 +345,7 @@
     elif file_type == 'csv':
         res = process_csv(file_content, **kwargs)
         # CSV page document has been splited into chunk, no more spliting is needed
-        split_chunk(res, embeddingModelEndpoint, aosEndpoint, 'chatbot-index', gen_chunk=False)
+        aos_injection(res, embeddingModelEndpoint, aosEndpoint, 'chatbot-index', gen_chunk=False)
     elif file_type == 'html':
         process_html(file_content, **kwargs)
     elif file_type == 'pdf':
@@ -398,8 +395,7 @@
             break
         yield batch
 
-<<<<<<< HEAD
-def aos_injection(content: List[Document], embeddingModelEndpoint: str, aosEndpoint: str, index_name: str, chunk_size: int = 500) -> List[Document]:
+def aos_injection(content: List[Document], embeddingModelEndpoint: str, aosEndpoint: str, index_name: str, chunk_size: int = 500, gen_chunk: bool = True) -> List[Document]:
 
     """
     This function includes the following steps:
@@ -431,27 +427,11 @@
             for split in splits:
                 yield split
 
-    generator = chunk_generator(content, chunk_size=chunk_size)
-=======
-def chunk_generator(content: List[Document], chunk_size: int = 1000):
-    # iterate documents list and split per document with chunk size
-    for i in range(0, len(content)):
-        # TODO, split the document into chunks, will be deprecated and replaced by the ASK model directly
-        chunks = [content[i].page_content[j:j+chunk_size] for j in range(0, len(content[i].page_content), chunk_size)]
-        # create a new document for each chunk
-        for chunk in chunks:
-            metadata = content[i].metadata
-            doc = Document(page_content=chunk, metadata=metadata)
-            yield doc
-
-def split_chunk(content: List[Document], embeddingModelEndpoint: str, aosEndpoint: str, index_name: str, chunk_size: int = 1000, gen_chunk: bool = True) -> List[Document]:
-    embeddings = sm_utils.create_sagemaker_embeddings_from_js_model(embeddingModelEndpoint, region)
-
     if gen_chunk:
-        generator = chunk_generator(content)
+        generator = chunk_generator(content, chunk_size=chunk_size)
     else:
         generator = content
->>>>>>> 95adbc81
+
     batches = batch_generator(generator, batch_size=10)
     # note: typeof(batch)->list[Document], sizeof(batches)=batch_size
     for batch in batches:
