## LLM Bot

![image](https://github.com/aws-samples/llm-bot/assets/23544182/68a37d9b-e3bf-4737-9c76-7632c3f5d3ef)

<<<<<<< HEAD
### Quick Start

1. Prepare model assets by executing script per model folder
```bash
% cd src/models/<cross/embedding/instruct>/model
% ./model.sh       
Make sure Python installed properly. Usage: ./model.sh -t TOKEN [-m MODEL_NAME] [-c COMMIT_HASH] [-s S3_BUCKET_NAME]
  -t TOKEN            Hugging Face token (required)
  -m MODEL_NAME       Model name (default: csdc-atl/buffer-cross-001)
  -c COMMIT_HASH      Commit hash (default: 46d270928463db49b317e5ea469a8ac8152f4a13)
  -s S3_BUCKET_NAME   S3 bucket name to upload the model (default: llm-rag)
./model.sh -t <Your Hugging Face Token>
```
2. Upload file to S3 bucket in the S3 bucket you specified <Your S3 bucket/Your S3 bucket prefix> in the previous step or use default bucket

3. Create index in AOS dashboard (Will be deprecated in the future)
Logging into AOS dashboard address in the output of CloudFormation Stack to open Dashboard choose Dev Tools in left side panel, copy and paste the following command to create index
```bash
PUT chatbot-index
{
    "settings" : {
        "index":{
            "number_of_shards" : 1,
            "number_of_replicas" : 0,
            "knn": "true",
            "knn.algo_param.ef_search": 32
        }
    },
    "mappings": {
        "properties": {
            "doc_type" : {
                "type" : "keyword"
            },
            "doc": {
                "type": "text",
                "analyzer": "ik_max_word",
                "search_analyzer": "ik_smart"
            },
            "answer": {
                "type": "text"
            },
            "embedding": {
                "type": "knn_vector",
                "dimension": 768,
                "method": {
                    "name": "hnsw",
                    "space_type": "l2",
                    "engine": "nmslib",
                    "parameters": {
                        "ef_construction": 512,
                        "m": 32
                    }
                }            
            }
        }
    }
}
```

4. Test the API connection
Use Postman to test the API connection, the API endpoint is the output of CloudFormation Stack, the API request body is as follows:
```bash
{
  "document_prefix": "<Your S3 bucket prefix>",
  "aos_index": "chatbot-index"
}
```
=======
Try [Bedrock tuturial](https://github.com/aws-samples/llm-bot/blob/main/sample/bedrock-tuturial.ipynb) quick get though the bedrock model & langchain.
>>>>>>> 9a4f0730

## Security

See [CONTRIBUTING](CONTRIBUTING.md#security-issue-notifications) for more information.

## License

This project is licensed under the Apache-2.0 License.
<|MERGE_RESOLUTION|>--- conflicted
+++ resolved
@@ -2,7 +2,6 @@
 
 ![image](https://github.com/aws-samples/llm-bot/assets/23544182/68a37d9b-e3bf-4737-9c76-7632c3f5d3ef)
 
-<<<<<<< HEAD
 ### Quick Start
 
 1. Prepare model assets by executing script per model folder
@@ -19,6 +18,7 @@
 2. Upload file to S3 bucket in the S3 bucket you specified <Your S3 bucket/Your S3 bucket prefix> in the previous step or use default bucket
 
 3. Create index in AOS dashboard (Will be deprecated in the future)
+
 Logging into AOS dashboard address in the output of CloudFormation Stack to open Dashboard choose Dev Tools in left side panel, copy and paste the following command to create index
 ```bash
 PUT chatbot-index
@@ -63,16 +63,25 @@
 ```
 
 4. Test the API connection
-Use Postman to test the API connection, the API endpoint is the output of CloudFormation Stack, the API request body is as follows:
+
+Use Postman to test the API connection, the API endpoint is the output of CloudFormation Stack with prefix 'embedding' or 'llm', the sample URL will be like "https://xxxx.execute-api.us-east-1.amazonaws.com/v1/embedding", the API request body is as follows:
+
 ```bash
 {
   "document_prefix": "<Your S3 bucket prefix>",
   "aos_index": "chatbot-index"
 }
 ```
-=======
+You should see output like this:
+```bash
+{
+  "created": 1693064936.203125,
+  "model": "embedding-endpoint"
+}
+```
+
+## Other Sample
 Try [Bedrock tuturial](https://github.com/aws-samples/llm-bot/blob/main/sample/bedrock-tuturial.ipynb) quick get though the bedrock model & langchain.
->>>>>>> 9a4f0730
 
 ## Security
 
